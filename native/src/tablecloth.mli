val ( <| ) : ('a -> 'b) -> 'a -> 'b

val ( >> ) : ('a -> 'b) -> ('b -> 'c) -> 'a -> 'c

val ( << ) : ('b -> 'c) -> ('a -> 'b) -> 'a -> 'c

val identity : 'a -> 'a

module Array : sig
  (** A mutable vector of elements which must have the same type with O(1) {!get} and {!set} operations.

   You can create an [array] in OCaml with the [[|1; 2; 3|]] syntax. *)

  val empty : 'a array
  (** An empty array.

    {[Array.empty = [||]]}

    {[Array.length Array.empty = 0]} *)

  val singleton : 'a -> 'a array
  (** Create an array with only one element.

    {[Array.singleton 1234 = [|1234|]]}

    {[Array.singleton "hi" = [|"hi"|]]} *)

  val length : 'a array -> int
  (** Return the length of an array.

    {[Array.length [|1; 2, 3|] = 3]}  

    {[Array.length [||] = 0]} *)

  val isEmpty : 'a array -> bool
  (** Determine if an array is empty.

    {[Array.isEmpty Array.empty = true]}

    {[Array.isEmpty [||] = true]} 

    {[Array.isEmpty [|1; 2; 3|] = false]} *)

  val is_empty : 'a array -> bool

  val initialize : length:int -> f:(int -> 'a) -> 'a array
  (** Initialize an array. [Array.initialize ~length:n ~f] creates an array of length [n] with
    the element at index [i] initialized to the result of [(f i)].

    {[Array.initialize ~length:4 ~f:identity = [|0; 1; 2; 3|]]}

    {[Array.initialize ~length:4 ~f:(fun n -> n * n) = [|0; 1; 4; 9|]]} *)

  val repeat : length:int -> 'a -> 'a array
  (** Creates an array of length [length] with the value [x] populated at each index. 

    {[repeat ~length:5 'a' = [|'a'; 'a'; 'a'; 'a'; 'a'|]]}

    {[repeat ~length:0 7 = [||]]} 

    {[repeat ~length:(-1) "Why?" = [||]]} *)

  val range : ?from:int -> int -> int array
  (** Creates an array containing all of the integers from [from] if it is provided or [0] if not, up to but not including [to] 
  
    {[Array.range 5 = [|0; 1; 2; 3; 4|] ]}

    {[Array.range ~from: 2 5 = [|2; 3; 4|] ]}

    {[Array.range ~from:(-2) 3 = [|-2; -1; 0; 1; 2|] ]} *)

  val fromList : 'a list -> 'a array
  (** Create an array from a {!List}. 

    {[Array.fromList [1;2;3] = [|1;2;3|]]} *)

  val from_list : 'a list -> 'a array

  val toList : 'a array -> 'a list
  (** Create a {!List} of elements from an array.

    {[Array.toList [|1;2;3|] = [1;2;3]]}

    {[Array.toList (Array.fromList [3; 5; 8]) = [3; 5; 8]]} *)

  val to_list : 'a array -> 'a list

  val toIndexedList : 'a array -> (int * 'a) list
  (**  Create an indexed {!List} from an array. Each element of the array will be paired with its index as a {!Tuple2}.

    {[Array.toIndexedList [|"cat"; "dog"|] = [(0, "cat"); (1, "dog")]]} *)

  val to_indexed_list : 'a array -> (int * 'a) list

  val get : index:int -> 'a array -> 'a option
  (** [Array.get ~index:n a] returns, as an {!Option}, the element at index number [n] of array [a].

    The first element has index number 0.

    The last element has index number [Array.length a - 1].

    Returns [None] if [n] is outside the range [0] to [(Array.length a - 1)].

    You can also write [a.(n)] instead of [Array.get a n] but this raises [Invalid_argument "index out of bounds"] for index outside of the range of the array.

    {[Array.get ~index:2 [|"cat"; "dog"; "eel"|] = Some "eel"]}

    {[Array.get ~index:5 [|0; 1; 2|] = None]}

    {[Array.get ~index:0 [||] = None]} *)

  val set : index:int -> value:'a -> 'a array -> unit
  (** [Array.set a ~index:n ~value:x] modifies array [a] in place, replacing the element at index number [n] with [x].

    You can also write [a.(n) <- x] instead of [Array.set a ~index:n ~value:x].

    Raises [Invalid_argument "index out of bounds"] if [n] is outside the range [0] to [Array.length a - 1]. 
    
    {[let setZero = Array.set ~value:0 in
let numbers = [|1;2;3|] in
  
setZero numbers ~index:2;
setZero numbers ~index:1;

numbers = [|1;0;0|]]}

    {[let setZerothElement = Array.set ~index:0 in
let animals = [|"ant"; "bat"; "cat"|] in

setZerothElement animals ~value:"antelope";

animals = [|"antelope"; "bat"; "cat"|]]} *)

  val sum : int array -> int
  (** Get the total of adding all of the integers in an array. 

    {[Array.sum [|1; 2; 3|] = 6]} *)

  val floatSum : float array -> float
  (** Get the total of adding all of the floating point numbers in an array. 

    {[Array.floatSum [|1.0; 2.0; 3.0|] = 6.0]} *)

  val float_sum : float array -> float

  val filter : f:('a -> bool) -> 'a array -> 'a array
  (** Keep elements that [f] returns [true] for.

    {[Array.filter ~f:Int.isEven [|1; 2; 3; 4; 5; 6|] = [|2; 4; 6|]]} *)

  val map : f:('a -> 'b) -> 'a array -> 'b array
  (** Create a new array which is the result of applying a function [f] to every element.

    {[Array.map ~f:sqrt [|1.0; 4.0; 9.0|] = [|1.0; 2.0; 3.0|]]} *)

  val mapWithIndex : f:(int -> 'a -> 'b) -> 'a array -> 'b array
  (** Apply a function [f] to every element with its index as the first argument.

   {[Array.mapWithIndex ~f:( * ) [|5; 5; 5|] = [|0; 5; 10|]]} *)

  val map_with_index : f:(int -> 'a -> 'b) -> 'a array -> 'b array

  val map2 : f:('a -> 'b -> 'c) -> 'a array -> 'b array -> 'c array
  (** Combine two arrays, using [f] to combine each pair of elements.
    If one array is longer, the extra elements are dropped.

    {[let totals (xs : int array) (ys : int array) : int array =
Array.map2 ~f:(+) xs ys in

totals [|1;2;3|] [|4;5;6|] = [|5;7;9|]
  
Array.map2 
  ~f:Tuple2.create 
  [|"alice"; "bob"; "chuck"|] 
  [|2; 5; 7; 8|] = 
    [|("alice",2); ("bob",5); ("chuck",7)|] ]} *)

  val map3 :
    f:('a -> 'b -> 'c -> 'd) -> 'a array -> 'b array -> 'c array -> 'd array
  (** Combine three arrays, using [f] to combine each {!Tuple3} of elements.
    If one array is longer, the extra elements are dropped.

    {[ 
  Array.map3 
    ~f:Tuple3.create 
    [|"alice"; "bob"; "chuck"|] 
    [|2; 5; 7; 8;|] 
    [|true; false; true; false|] = 
      [|("alice", 2, true); ("bob", 5, false); ("chuck", 7, true)|]
    ]} *)

  val flatMap : f:('a -> 'b array) -> 'a array -> 'b array
  (** Apply a function [f] onto an array and flatten the resulting array of arrays.

    {[Array.flatMap ~f xs = Array.map ~f xs |> Array.flatten]} 
    
    {[Array.flatMap ~f:(fun n -> [|n; n|]) [|1; 2; 3|] = [|1; 1; 2; 2; 3; 3|]]} *)

  val flat_map : f:('a -> 'b array) -> 'a array -> 'b array

  val find : f:('a -> bool) -> 'a array -> 'a option
  (** Returns as an option the first element for which f evaluates to true. If [f] doesn't return [true] for any of the elements [find] will return [None] 
    {[Array.find ~f:Int.isEven [|1; 3; 4; 8;|] = Some 4]}

    {[Array.find ~f:Int.isOdd [|0; 2; 4; 8;|] = None]}

    {[Array.find ~f:Int.isEven [||] = None]} *)

  val any : f:('a -> bool) -> 'a array -> bool
  (**  Determine if [f] returns [true] for [any] values in an array.

    {[Array.any ~f:isEven [|2;3|] = true]}

    {[Array.any ~f:isEven [|1;3|] = false]}

    {[Array.any ~f:isEven [||] = false]} *)

  val all : f:('a -> bool) -> 'a array -> bool
  (** Determine if [f] returns [true] for [all] values in an array.

    {[Array.all ~f:Int.isEven [|2;4|] = true]}

    {[Array.all ~f:Int.isEven [|2;3|] = false]}

    {[Array.all ~f:Int.isEven [||] = true]} *)

  val append : 'a array -> 'a array -> 'a array
  (** Creates a new array which is the result of appending the second array onto the end of the first.

    {[let fortyTwos = Array.repeat ~length:2 42 in 
let eightyOnes = Array.repeat ~length:3 81 in
Array.append fourtyTwos eightyOnes = [|42; 42; 81; 81; 81|]]} *)

  val concatenate : 'a array array -> 'a array
  (** Concatenate an array of arrays into a single array:

    {[Array.concatenate [|[|1; 2|]; [|3|]; [|4; 5|]|] = [|1; 2; 3; 4; 5|]]} *)

  val intersperse : sep:'a -> 'a array -> 'a array
  (** Places [sep] between all elements of the given array.

    {[Array.intersperse ~sep:"on" [|"turtles"; "turtles"; "turtles"|] = [|"turtles"; "on"; "turtles"; "on"; "turtles"|]]}

    {[Array.intersperse ~sep:0 [||] = [||]]} *)

  val slice : from:int -> ?to_:int -> 'a array -> 'a array
  (** Get a sub-section of an array. [from] is a zero-based index where we will start our slice. 
    The [to_] is a zero-based index that indicates the end of the slice. 

    The slice extracts up to but not including [to_].

    {[Array.slice ~from:0  ~to_:3 [|0; 1; 2; 3; 4|] = [|0; 1; 2|]]}

    {[Array.slice ~from:1  ~to_:4 [|0; 1; 2; 3; 4|] = [|1; 2; 3|]]}

    {[Array.slice ~from:5  ~to_:3 [|0; 1; 2; 3; 4|] = [||]]}

    Both the [from] and [to_] indexes can be negative, indicating an offset from the end of the array.

    {[Array.slice  ~from:1 ~to_:(-1) [|0; 1; 2; 3; 4|] = [|1; 2; 3|]]}

    {[Array.slice ~from:(-2)  ~to_:5 [|0; 1; 2; 3; 4|] = [|3; 4|]]}
  
    {[Array.slice ~from:(-2)  ~to_:(-1) [|0; 1; 2; 3; 4|] = [|3|]]} *)

<<<<<<< HEAD
  val foldLeft : f:('a -> 'b -> 'b)  -> initial:'b -> 'a array -> 'b
  (** Transforms an array to a value which is result of running each element in the array through [f],
=======
  val foldLeft : f:('a -> 'b -> 'b) -> initial:'b -> 'a array -> 'b
  (** Reduces collection to a value which is the accumulated result of running each element in the array through [f], 
>>>>>>> 2b993361
      where each successive invocation is supplied the return value of the previous. 
    
    Read [foldLeft] as 'fold from the left'. 

    {[Array.foldLeft ~f:( * ) ~initial:1 (Array.repeat ~length:4 7) = 2401]}
    
    {[Array.foldLeft ~f:((fun element list -> element :: list)) ~initial:[] [|1; 2; 3|] = [3; 2; 1]]} *)

  val fold_left : f:('a -> 'b -> 'b) -> initial:'b -> 'a array -> 'b

  val foldRight : f:('a -> 'b -> 'b) -> initial:'b -> 'a array -> 'b
  (** This method is like [foldLeft] except that it iterates over the elements of the array from right to left.

    {[Array.foldRight ~f:(+) ~initial:0 (Array.repeat ~length:3 5) = 15]}

    {[Array.foldRight ~f:(fun element list -> element :: list) ~initial:[] [|1; 2; 3|] = [1; 2; 3]]} *)

  val fold_right : f:('a -> 'b -> 'b) -> initial:'b -> 'a array -> 'b

  val reverse : 'a array -> 'a array
  (** Create a new reversed array leaving the original untouched 
  
  {[let numbers = [|1; 2; 3|] in
Array.reverse numbers = [|3; 2; 1|];
numbers = [|1; 2; 3|]; ]} *)

  val reverseInPlace : 'a array -> unit
  (** Reverses array so that the first element becomes the last, the second element becomes the second to last, and so on. 
  
  {[let numbers = [|1; 2; 3|] in
Array.reverseInPlace numbers;
numbers = [|3; 2; 1|]]} *)

  val reverse_in_place : 'a array -> unit

  val forEach : f:('a -> unit) -> 'a array -> unit
  (** Iterates over the elements of invokes [f] for each element. 

    {[Array.forEach [|1; 2; 3|] ~f:(fun int -> print (Int.toString int))]} *)

  val for_each : f:('a -> unit) -> 'a array -> unit
end

module List : sig
  val concat : 'a list list -> 'a list

  val sum : int list -> int

  val floatSum : float list -> float

  val float_sum : float list -> float

  val map : f:('a -> 'b) -> 'a list -> 'b list

  val indexedMap : f:(int -> 'a -> 'b) -> 'a list -> 'b list

  val indexed_map : f:(int -> 'a -> 'b) -> 'a list -> 'b list

  val mapi : f:(int -> 'a -> 'b) -> 'a list -> 'b list

  val map2 : f:('a -> 'b -> 'c) -> 'a list -> 'b list -> 'c list

  val getBy : f:('a -> bool) -> 'a list -> 'a option

  val get_by : f:('a -> bool) -> 'a list -> 'a option

  val find : f:('a -> bool) -> 'a list -> 'a option

  val elemIndex : value:'a -> 'a list -> int option

  val elem_index : value:'a -> 'a list -> int option

  val last : 'a list -> 'a option

  val member : value:'a -> 'a list -> bool

  val uniqueBy : f:('a -> string) -> 'a list -> 'a list

  val unique_by : f:('a -> string) -> 'a list -> 'a list

  val getAt : index:int -> 'a list -> 'a option

  val get_at : index:int -> 'a list -> 'a option

  val any : f:('a -> bool) -> 'a list -> bool

  val head : 'a list -> 'a option

  val drop : count:int -> 'a list -> 'a list

  val init : 'a list -> 'a list option

  val filterMap : f:('a -> 'b option) -> 'a list -> 'b list

  val filter_map : f:('a -> 'b option) -> 'a list -> 'b list

  val filter : f:('a -> bool) -> 'a list -> 'a list

  val partition : f:('a -> bool) -> 'a list -> 'a list * 'a list

  val foldRight : f:('a -> 'b -> 'b) -> initial:'b -> 'a list -> 'b

  val fold_right : f:('a -> 'b -> 'b) -> initial:'b -> 'a list -> 'b

  val foldLeft : f:('a -> 'b -> 'b) -> initial:'b -> 'a list -> 'b

  val fold_left : f:('a -> 'b -> 'b) -> initial:'b -> 'a list -> 'b

  val findIndex : f:('a -> bool) -> 'a list -> int option

  val find_index : f:('a -> bool) -> 'a list -> int option

  val take : count:int -> 'a list -> 'a list

  val updateAt : index:int -> f:('a -> 'a) -> 'a list -> 'a list

  val update_at : index:int -> f:('a -> 'a) -> 'a list -> 'a list

  val length : 'a list -> int

  val reverse : 'a list -> 'a list

  val dropWhile : f:('a -> bool) -> 'a list -> 'a list

  val drop_while : f:('a -> bool) -> 'a list -> 'a list

  val isEmpty : 'a list -> bool

  val is_empty : 'a list -> bool

  val cons : 'a -> 'a list -> 'a list

  val takeWhile : f:('a -> bool) -> 'a list -> 'a list

  val take_while : f:('a -> bool) -> 'a list -> 'a list

  val all : f:('a -> bool) -> 'a list -> bool

  val tail : 'a list -> 'a list option

  val append : 'a list -> 'a list -> 'a list

  val removeAt : index:int -> 'a list -> 'a list

  val remove_at : index:int -> 'a list -> 'a list

  val minimumBy : f:('a -> 'comparable) -> 'a list -> 'a option

  val minimum_by : f:('a -> 'comparable) -> 'a list -> 'a option

  val minimum : 'comparable list -> 'comparable option

  val maximumBy : f:('a -> 'comparable) -> 'a list -> 'a option

  val maximum_by : f:('a -> 'comparable) -> 'a list -> 'a option

  val maximum : 'comparable list -> 'comparable option

  val sortBy : f:('a -> 'b) -> 'a list -> 'a list

  val sort_by : f:('a -> 'b) -> 'a list -> 'a list

  val span : f:('a -> bool) -> 'a list -> 'a list * 'a list

  val groupWhile : f:('a -> 'a -> bool) -> 'a list -> 'a list list

  val group_while : f:('a -> 'a -> bool) -> 'a list -> 'a list list

  val splitAt : index:int -> 'a list -> 'a list * 'a list

  val split_at : index:int -> 'a list -> 'a list * 'a list

  val insertAt : index:int -> value:'a -> 'a list -> 'a list

  val insert_at : index:int -> value:'a -> 'a list -> 'a list

  val splitWhen : f:('a -> bool) -> 'a list -> 'a list * 'a list

  val split_when : f:('a -> bool) -> 'a list -> 'a list * 'a list

  val intersperse : 'a -> 'a list -> 'a list

  val initialize : int -> (int -> 'a) -> 'a list

  val sortWith : ('a -> 'a -> int) -> 'a list -> 'a list

  val sort_with : ('a -> 'a -> int) -> 'a list -> 'a list

  val iter : f:('a -> unit) -> 'a list -> unit
end

module Result : sig
  type ('err, 'ok) t = ('ok, 'err) Base.Result.t

  val succeed : 'ok -> ('err, 'ok) t

  val fail : 'err -> ('err, 'ok) t

  val withDefault : default:'ok -> ('err, 'ok) t -> 'ok

  val with_default : default:'ok -> ('err, 'ok) t -> 'ok

  val map2 : f:('a -> 'b -> 'c) -> ('err, 'a) t -> ('err, 'b) t -> ('err, 'c) t

  val combine : ('x, 'a) t list -> ('x, 'a list) t

  val map : ('ok -> 'value) -> ('err, 'ok) t -> ('err, 'value) t

  val fromOption : error:'err -> 'ok option -> ('err, 'ok) t

  val from_option : error:'err -> 'ok option -> ('err, 'ok) t

  val toOption : ('err, 'ok) t -> 'ok option

  val to_option : ('err, 'ok) t -> 'ok option

  val andThen :
    f:('ok -> ('err, 'value) t) -> ('err, 'ok) t -> ('err, 'value) t

  val and_then :
    f:('ok -> ('err, 'value) t) -> ('err, 'ok) t -> ('err, 'value) t

  val pp :
       (Format.formatter -> 'err -> unit)
    -> (Format.formatter -> 'ok -> unit)
    -> Format.formatter
    -> ('err, 'ok) t
    -> unit
end

module Option : sig
  type 'a t = 'a option

  val some : 'a -> 'a option

  val andThen : f:('a -> 'b option) -> 'a option -> 'b option

  val and_then : f:('a -> 'b option) -> 'a option -> 'b option

  val or_ : 'a option -> 'a option -> 'a option

  val orElse : 'a option -> 'a option -> 'a option

  val or_else : 'a option -> 'a option -> 'a option

  val map : f:('a -> 'b) -> 'a option -> 'b option

  val withDefault : default:'a -> 'a option -> 'a

  val with_default : default:'a -> 'a option -> 'a

  val values : 'a option list -> 'a list

  val toList : 'a option -> 'a list

  val to_list : 'a option -> 'a list

  val isSome : 'a option -> bool

  val is_some : 'a option -> bool

  val toOption : sentinel:'a -> 'a -> 'a option

  val to_option : sentinel:'a -> 'a -> 'a option

  val getExn : 'a option -> 'a
  (**
    Same as {!Option.get_exn}
  *)

  val get_exn : 'a option -> 'a
  (** [get_exn optional_value]
    Returns [value] if [optional_value] is [Some value], otherwise raises [Invalid_argument]

    {[
      get_exn (Some 3) = 3;;
      get_exn None (* Raises Invalid_argument error *)
    ]}
  *)
end

module Char : sig
  (** Functions for working with characters. Character literals are enclosed in ['a'] pair of single quotes. *)

  val toCode : char -> int
  (** Convert to the corresponding ASCII [code point][cp].

    [cp]: https://en.wikipedia.org/wiki/Code_point

    [toCode 'A' = 65]

    [toCode 'B' = 66]

    [toCode 'þ' = 254] *)

  val to_code : char -> int

  val fromCode : int -> char option
  (** Convert an ASCII [code point][cp] to a character.

    [fromCode 65 = Some 'A']

    [fromCode 66 = Some 'B']
    
    [fromCode 3000 = None]

    [fromCode (-1) = None]

    The full range of extended ASCII is from [0] to [255]. For numbers outside that range, you get [None]. 

    [cp]: https://en.wikipedia.org/wiki/Code_point *)

  val from_code : int -> char option

  val toString : char -> string
  (** Convert a character into a string.
      [toString 'A' = "A"]

      [toString '{' = "{"]

      [toString '7' = "7"] *)

  val to_string : char -> string

  val fromString : string -> char option
  (** Converts a string to character. Returns None when the string isn't of length one.
      [fromString "A" = Some 'A']

      [fromString " " = Some ' ']

      [fromString "" = None] 

      [fromString "abc" = None] 

      [fromString " a" = None] *)

  val from_string : string -> char option

  val toDigit : char -> int option
  (** Converts a digit character to its corresponding integer. Returns None when the character isn't a digit.
      [toDigit "7" = Some 7] 

      [toDigit "0" = Some 0]

      [toDigit "A" = None]

      [toDigit "" = None] *)

  val to_digit : char -> int option

  val toLowercase : char -> char
  (** Converts an ASCII character to lower case, preserving non alphabetic ASCII characters.
      [toLowercase 'A' = 'a']

      [toLowercase 'B' = 'b']

      [toLowercase '7' = '7'] *)

  val to_lowercase : char -> char

  val toUppercase : char -> char
  (** Convert an ASCII character to upper case, preserving non alphabetic ASCII characters.
      [toUppercase 'a' = 'A']

      [toUppercase 'b' = 'B']

      [toUppercase '7' = '7'] *)

  val to_uppercase : char -> char

  val isLowercase : char -> bool
  (** Detect lower case ASCII characters.

    [isLowercase 'a' = true]

    [isLowercase 'b' = true]

    ...

    [isLowercase 'z' = true]

    [isLowercase '0' = false]

    [isLowercase 'A' = false]

    [isLowercase '-' = false]

    [isLowercase 'ã' = false] *)

  val is_lowercase : char -> bool

  val isUppercase : char -> bool
  (** Detect upper case ASCII characters.

    [isUppercase 'A' = true]

    [isUppercase 'B' = true]

    [...]

    [isUppercase 'Z' = true]

    [isUppercase '0' = false]

    [isUppercase 'Ý' = false]

    [isUppercase '-' = false] *)

  val is_uppercase : char -> bool

  val isLetter : char -> bool
  (** Detect upper and lower case ASCII alphabetic characters.

      [isLetter 'a' = true]

      [isLetter 'b' = true]

      [isLetter 'E' = true]

      [isLetter 'Y' = true]

      [isLetter '0' = false]

      [isLetter 'ý' = false]

      [isLetter '-' = false] *)

  val is_letter : char -> bool

  val isDigit : char -> bool
  (** Detect when a character is a number

    [isDigit '0' = true]

    [isDigit '1' = true]
    ...
    [isDigit '9' = true]

    [isDigit 'a' = false]

    [isDigit 'b' = false]

    [isDigit 'ý' = false] *)

  val is_digit : char -> bool

  val isAlphanumeric : char -> bool
  (** Detect upper case, lower case and digit ASCII characters.

    [isAlphanumeric 'a' = true]

    [isAlphanumeric 'b' = true]

    [isAlphanumeric 'E' = true]

    [isAlphanumeric 'Y' = true]

    [isAlphanumeric '0' = true]

    [isAlphanumeric '7' = true]

    [isAlphanumeric '-' = false] *)

  val is_alphanumeric : char -> bool

  val isPrintable : char -> bool
  (** Detect if a character is a [printable] character
    https://en.wikipedia.org/wiki/ASCII#Printable_characters

    [isPrintable ' ' = true] *)

  val is_printable : char -> bool

  val isWhitespace : char -> bool
  (** Detect ' ', '\t', '\r' or '\n' characters.

    [isWhitespace ' ' = true]

    [isWhitespace 'b' = false] *)

  val is_whitespace : char -> bool
end

module Float : sig
  (** A module for working with {{: https://en.wikipedia.org/wiki/Floating-point_arithmetic } floating-point numbers}. Valid syntax for [float]s includes:
    {[
      0.
      0.0
      42.
      42.0
      3.14
      0.1234
      123_456.123_456
      6.022e23   (* = (6.022 * 10^23) *)
      6.022e+23  (* = (6.022 * 10^23) *)
      1.602e−19  (* = (1.602 * 10^-19) *)
      1e3        (* = (1 * 10 ** 3) = 1000. *)
    ]}

    Without opening this module you can use the [.] suffixed operators e.g

    {[ 1. +. 2. /. 0.25 *. 2. = 17. ]}

    But by opening this module locally you can use the un-suffixed operators

    {[Float.((10.0 - 1.5 / 0.5) ** 3.0) = 2401.0]}

    {b Historical Note: } The particular details of floats (e.g. [NaN]) are
    specified by {{: https://en.wikipedia.org/wiki/IEEE_754 } IEEE 754 } which is literally hard-coded into almost all
    CPUs in the world.
  *)

  type t = float

  (** {1 Constants} *)

  val zero : t
  (** The literal [0.0] as a named value *)

  val one : t
  (** The literal [1.0] as a named value *)

  val nan : t
  (** [NaN] as a named value. NaN stands for {{: https://en.wikipedia.org/wiki/NaN } not a number}.

      {b Note } comparing values with {!Float.nan} will {b always return } [false] even if the value you are comparing against is also [NaN].

      e.g

      {[
let isNotANmber x = Float.(x = nan) in
isNotANumber nan = false


]}

      For detecting [Nan] you should use {!Float.isNaN}

  *)

  val infinity : t
  (** Positive {{: https://en.wikipedia.org/wiki/IEEE_754-1985#Positive_and_negative_infinity } infinity }

    {[Float.log ~base:10.0 0.0 = Float.infinity]} *)

  val negativeInfinity : t
  (** Negative infinity, see {!Float.infinity} *)

  val negative_infinity : t

  val e : t
  (** An approximation of {{: https://en.wikipedia.org/wiki/E_(mathematical_constant) } Euler's number }. *)

  val pi : t
  (** An approximation of {{: https://en.wikipedia.org/wiki/Pi } pi }. *)

  (** {1 Basic arithmetic and operators} *)

  val add : t -> t -> t
  (** Addition for floating point numbers.

    {[Float.add 3.14 3.14 = 6.28]}

    {[Float.(3.14 + 3.14 = 6.28)]}

    Although [int]s and [float]s support many of the same basic operations such as
    addition and subtraction you {b cannot} [add] an [int] and a [float] directly which
    means you need to use functions like {!Int.toFloat} or {!Float.roundToInt} to convert both values to the same type.

    So if you needed to add a {!List.length} to a [float] for some reason, you
    could:

    {[Float.add 3.14 (Int.toFloat (List.length [1,2,3])) = 6.14]}

    or

    {[Float.roundToInt 3.14 + List.length [1,2,3] = 6]}

    Languages like Java and JavaScript automatically convert [int] values
    to [float] values when you mix and match. This can make it difficult to be sure
    exactly what type of number you are dealing with and cause unexpected behavior.

    OCaml has opted for a design that makes all conversions explicit.
  *)

  val ( + ) : t -> t -> t
  (** See {!Float.add} *)

  val subtract : t -> t -> t
  (** Subtract numbers
    {[Float.subtract 4.0 3.0 = 1.0]}

    Alternatively the [-] operator can be used:

    {[Float.(4.0 - 3.0) = 1.0]}
  *)

  val ( - ) : t -> t -> t
  (** See {!Float.subtract} *)

  val multiply : t -> t -> t
  (** Multiply numbers like

    {[Float.multiply 2.0 7.0 = 14.0]}

    Alternatively the operator [*] can be used:

    {[Float.(2.0 * 7.0) = 14.0]}
  *)

  val ( * ) : t -> t -> t
  (** See {!Float.multiply} *)

  val divide : t -> by:t -> t
  (** Floating-point division:

    {[Float.divide 3.14 ~by:2.0 = 1.57]}

    Alternatively the [/] operator can be used:

    {[Float.(3.14 / 2.0) = 1.57]} *)

  val ( / ) : t -> t -> t
  (** See {!Float.divide} *)

  val power : base:t -> exponent:t -> t
  (** Exponentiation, takes the base first, then the exponent.

    {[Float.power ~base:7.0 ~exponent:3.0 = 343.0]}

    Alternatively the [**] operator can be used:

    {[Float.(7.0 ** 3.0) = 343.0]}
  *)

  val ( ** ) : t -> t -> t
  (** See {!Float.power} *)

  val negate : t -> t
  (** Flips the 'sign' of a [float] so that positive floats become negative and negative integers become positive. Zero stays as it is.

    {[Float.negate 8 = (-8)]}

    {[Float.negate (-7) = 7]}

    {[Float.negate 0 = 0]}

    Alternatively an operator is available:

    {[Float.(~- 4.0) = (-4.0)]}
  *)

  val ( ~- ) : t -> t
  (** See {!Float.negate} *)

  val absolute : t -> t
  (** Get the {{: https://en.wikipedia.org/wiki/Absolute_value } absolute value} of a number.

    {[Float.absolute 8. = 8.]}

    {[Float.absolute (-7) = 7]}

    {[Float.absolute 0 = 0]}
  *)

  val maximum : t -> t -> t
  (** Returns the larger of two [float]s, if both arguments are equal, returns the first argument

    {[Float.maximum 7. 9. = 9.]}

    {[Float.maximum (-4.) (-1.) = (-1.)]}

    If either (or both) of the arguments are [NaN], returns [NaN]

    {[Float.(isNaN (maximum 7. nan) = true]}
  *)

  val minimum : t -> t -> t
  (** Returns the smaller of two [float]s, if both arguments are equal, returns the first argument

    {[Float.minimum 7.0 9.0 = 7.0]}

    {[Float.minimum (-4.0) (-1.0) = (-4.0)]}

    If either (or both) of the arguments are [NaN], returns [NaN]

    {[Float.(isNaN (minimum 7. nan) = true]}
  *)

  val clamp : t -> lower:t -> upper:t -> t
  (** Clamps [n] within the inclusive [lower] and [upper] bounds.

    {[Float.clamp ~lower:0. ~upper:8. 5. = 5.]}

    {[Float.clamp ~lower:0. ~upper:8. 9. = 8.]}

    {[Float.clamp ~lower:(-10.) ~upper:(-5.) 5. = -5.]}

    Throws an [Invalid_argument] exception if [lower > upper]
  *)

  (** {1 Fancier math} *)

  val squareRoot : t -> t
  (** Take the square root of a number.
    {[Float.squareRoot 4.0 = 2.0]}

    {[Float.squareRoot 9.0 = 3.0]}

    [squareRoot] returns [NaN] when its argument is negative. See {!Float.nan} for more.
  *)

  val square_root : t -> t

  val log : t -> base:t -> t
  (** Calculate the logarithm of a number with a given base.

    {[Float.log ~base:10. 100. = 2.]}

    {[Float.log ~base:2. 256. = 8.]}
  *)

  (** {1 Checks} *)

  val isNaN : t -> bool
  (** Determine whether a float is an undefined or unrepresentable number.

    {[Float.isNaN (0.0 / 0.0) = true]}

    {[Float.(isNaN (squareRoot (-1.0)) = true]}

    {[Float.isNaN (1.0 / 0.0) = false  (* Float.infinity {b is} a number *)]}

    {[Float.isNaN 1. = false]}

    {b Note } this function is more useful than it might seem since [NaN] {b does not } equal [Nan]:

    {[Float.(nan = nan) = false]}
  *)

  val is_nan : t -> bool

  val isFinite : t -> bool
  (** Determine whether a float is finite number. True for any float except [Infinity], [-Infinity] or [NaN]

    {[Float.isFinite (0. / 0.) = false]}

    {[Float.(isFinite (squareRoot (-1.)) = false]}

    {[Float.isFinite (1. / 0.) = false]}

    {[Float.isFinite 1. = true]}

    {[Float.(isFinite nan) = false]}

    Notice that [NaN] is not finite!

    For a [float] [n] to be finite implies that [Float.(not (isInfinite n || isNaN n))] evaluates to [true].
  *)

  val is_finite : t -> bool

  val isInfinite : t -> bool
  (** Determine whether a float is positive or negative infinity.

    {[Float.isInfinite (0. / 0.) = false]}

    {[Float.(isInfinite (squareRoot (-1.)) = false]}

    {[Float.isInfinite (1. / 0.) = true]}

    {[Float.isInfinite 1. = false]}

    {[Float.(isInfinite nan) = false]}

    Notice that [NaN] is not infinite!

    For a [float] [n] to be finite implies that [Float.(not (isInfinite n || isNaN n))] evaluates to [true].
  *)

  val is_infinite : t -> bool

  val inRange : t -> lower:t -> upper:t -> bool
  (** Checks if [n] is between [lower] and up to, but not including, [upper].
    If [lower] is not specified, it's set to to [0.0].

    {[Float.inRange ~lower:2. ~upper:4. 3. = true]}

    {[Float.inRange ~lower:1. ~upper:2. 2. = false]}

    {[Float.inRange ~lower:5.2 ~upper:7.9 9.6 = false]}

    Throws an [Invalid_argument] exception if [lower > upper]
  *)

  val in_range : t -> lower:t -> upper:t -> bool

  (** {1 Angles} *)

  val hypotenuse : t -> t -> t
  (** [hypotenuse x y] returns the length of the hypotenuse of a right-angled triangle with sides of length [x] and [y], or, equivalently, the distance of the point [(x, y)] to [(0, 0)].

    {[Float.hypotenuse 3. 4. = 5.]}
  *)

  val degrees : t -> t
  (** Converts an angle in {{: https://en.wikipedia.org/wiki/Degree_(angle) } degrees} to {!Float.radians}.

    {[Float.degrees 180. = v]}
  *)

  val radians : t -> t
  (** Convert a {!Float.t} to {{: https://en.wikipedia.org/wiki/Radian } radians }.

    {[Float.(radians pi) = 3.141592653589793]}

    {b Note } This function doesn't actually do anything to its argument, but can be useful to indicate intent when inter-mixing angles of different units within the same function.
  *)

  val turns : t -> t
  (** Convert an angle in {{: https://en.wikipedia.org/wiki/Turn_(geometry) } turns } into {!Float.radians}.

    One turn is equal to 360°.

    {[Float.(turns (1. / 2.)) = pi]}

    {[Float.(turns 1. = degrees 360.)]}
  *)

  (** {1 Polar coordinates} *)

  val fromPolar : float * float -> float * float
  (** Convert {{: https://en.wikipedia.org/wiki/Polar_coordinate_system } polar coordinates } (r, θ) to {{: https://en.wikipedia.org/wiki/Cartesian_coordinate_system } Cartesian coordinates } (x,y).

    {[Float.(fromPolar (squareRoot 2., degrees 45.)) = (1., 1.)]}
  *)

  val from_polar : float * float -> float * float

  val toPolar : float * float -> float * float
  (** Convert {{: https://en.wikipedia.org/wiki/Cartesian_coordinate_system } Cartesian coordinates } (x,y) to {{: https://en.wikipedia.org/wiki/Polar_coordinate_system } polar coordinates } (r, θ).

    {[Float.toPolar (3.0, 4.0) = (5.0, 0.9272952180016122)]}

    {[Float.toPolar (5.0, 12.0) = (13.0, 1.1760052070951352)]}
  *)

  val to_polar : float * float -> float * float

  val cos : t -> t
  (** Figure out the cosine given an angle in {{: https://en.wikipedia.org/wiki/Radian } radians }.

    {[Float.(cos (degrees 60.)) = 0.5000000000000001]}

    {[Float.(cos (radians (pi / 3.))) = 0.5000000000000001]}
  *)

  val acos : t -> t
  (** Figure out the arccosine for [adjacent / hypotenuse] in {{: https://en.wikipedia.org/wiki/Radian } radians }:

    {[Float.(acos (radians 1.0 / 2.0)) = Float.radians 1.0471975511965979 (* 60° or pi/3 radians *)]}
  *)

  val sin : t -> t
  (** Figure out the sine given an angle in {{: https://en.wikipedia.org/wiki/Radian } radians }.

    {[Float.(sin (degrees 30.)) = 0.49999999999999994]}

    {[Float.(sin (radians (pi / 6.)) = 0.49999999999999994]}
  *)

  val asin : t -> t
  (** Figure out the arcsine for [opposite / hypotenuse] in {{: https://en.wikipedia.org/wiki/Radian } radians }:

    {[Float.(asin (1.0 / 2.0)) = 0.5235987755982989 (* 30° or pi / 6 radians *)]}
  *)

  val tan : t -> t
  (** Figure out the tangent given an angle in radians.

    {[Float.(tan (degrees 45.)) = 0.9999999999999999]}

    {[Float.(tan (radians (pi / 4.)) = 0.9999999999999999]}

    {[Float.(tan (pi / 4.)) = 0.9999999999999999]}
  *)

  val atan : t -> t
  (** This helps you find the angle (in radians) to an [(x, y)] coordinate, but
    in a way that is rarely useful in programming.

    {b You probably want } {!atan2} instead!

    This version takes [y / x] as its argument, so there is no way to know whether
    the negative signs comes from the [y] or [x] value. So as we go counter-clockwise
    around the origin from point [(1, 1)] to [(1, -1)] to [(-1,-1)] to [(-1,1)] we do
    not get angles that go in the full circle:

    {[Float.atan (1. /. 1.) = 0.7853981633974483  (* 45° or pi/4 radians *)]}

    {[Float.atan (1. /. -1.) = -0.7853981633974483  (* 315° or 7 * pi / 4 radians *)]}

    {[Float.atan (-1. /. -1.) = 0.7853981633974483 (* 45° or pi/4 radians *)]}

    {[Float.atan (-1. /.  1.) = -0.7853981633974483 (* 315° or 7 * pi/4 radians *)]}

    Notice that everything is between [pi / 2] and [-pi/2]. That is pretty useless
    for figuring out angles in any sort of visualization, so again, check out
    {!Float.atan2} instead!
  *)

  val atan2 : y:t -> x:t -> t
  (** This helps you find the angle (in radians) to an [(x, y)] coordinate. So rather than saying [Float.(atan (y / x))] you can [Float.atan2 ~y ~x] and you can get a full range of angles:

    {[Float.atan2 ~y:1. ~x:1. = 0.7853981633974483  (* 45° or pi/4 radians *)]}

    {[Float.atan2 ~y:1. ~x:(-1.) = 2.3561944901923449  (* 135° or 3 * pi/4 radians *)]}

    {[Float.atan2 ~y:(-1.) ~x:(-1.) = -(2.3561944901923449) (* 225° or 5 * pi/4 radians *)]}

    {[Float.atan2 ~y:(-1.) ~x:1.) = -(0.7853981633974483) (* 315° or 7 * pi/4 radians *)]}
  *)

  (** {1 Conversion} *)

  type direction =
    [ `Zero
    | `AwayFromZero
    | `Up
    | `Down
    | `Closest of [ `Zero | `AwayFromZero | `Up | `Down | `ToEven ]
    ]

  val round : ?direction:direction -> t -> t
  (** Round a number, by default to the to the closest [int] with halves rounded [`Up] (towards positive infinity)

    {[
Float.round 1.2 = 1.0
Float.round 1.5 = 2.0
Float.round 1.8 = 2.0
Float.round -1.2 = -1.0
Float.round -1.5 = -1.0
Float.round -1.8 = -2.0
    ]}

    Other rounding strategies are available by using the optional [~direction] label.

    {2 Towards zero}

    {[
Float.round ~direction:`Zero 1.2 = 1.0
Float.round ~direction:`Zero 1.5 = 1.0
Float.round ~direction:`Zero 1.8 = 1.0
Float.round ~direction:`Zero (-1.2) = -1.0
Float.round ~direction:`Zero (-1.5) = -1.0
Float.round ~direction:`Zero (-1.8) = -1.0
    ]}

    {2 Away from zero}

    {[
Float.round ~direction:`AwayFromZero 1.2 = 1.0
Float.round ~direction:`AwayFromZero 1.5 = 1.0
Float.round ~direction:`AwayFromZero 1.8 = 1.0
Float.round ~direction:`AwayFromZero (-1.2) = -1.0
Float.round ~direction:`AwayFromZero (-1.5) = -1.0
Float.round ~direction:`AwayFromZero (-1.8) = -1.0
    ]}

    {2 Towards infinity}

    This is also known as {!Float.ceiling}

    {[
Float.round ~direction:`Up 1.2 = 1.0
Float.round ~direction:`Up 1.5 = 1.0
Float.round ~direction:`Up 1.8 = 1.0
Float.round ~direction:`Up (-1.2) = -1.0
Float.round ~direction:`Up (-1.5) = -1.0
Float.round ~direction:`Up (-1.8) = -1.0
    ]}

    {2 Towards negative infinity}

    This is also known as {!Float.floor}

    {[List.map  ~f:(Float.round ~direction:`Down) [-1.8; -1.5; -1.2; 1.2; 1.5; 1.8] = [-2.0; -2.0; -2.0; 1.0 1.0 1.0]]}

    {2 To the closest integer}

    Rounding a number [x] to the closest integer requires some tie-breaking for when the [fraction] part of [x] is exactly [0.5].

    {3 Halves rounded towards zero}

    {[List.map  ~f:(Float.round ~direction:(`Closest `AwayFromZero)) [-1.8; -1.5; -1.2; 1.2; 1.5; 1.8] = [-2.0; -1.0; -1.0; 1.0 1.0 2.0]]}

    {3 Halves rounded away from zero}

    This method is often known as {b commercial rounding }

    {[List.map  ~f:(Float.round ~direction:(`Closest `AwayFromZero)) [-1.8; -1.5; -1.2; 1.2; 1.5; 1.8] = [-2.0; -2.0; -1.0; 1.0 2.0 2.0]]}

    {3 Halves rounded down}

    {[List.map  ~f:(Float.round ~direction:(`Closest `Down)) [-1.8; -1.5; -1.2; 1.2; 1.5; 1.8] = [-2.0; -2.0; -1.0; 1.0 1.0 2.0]]}

    {3 Halves rounded up}

    This is the default.

    [Float.round 1.5] is the same as [Float.round ~direction:(`Closest `Up) 1.5]

    {3 Halves rounded towards the closest even number}

    This tie-breaking rule is the default rounding mode using in

    {[Float.round ~direction:(`Closest `ToEven) -1.5 = -2.0]}

    {[Float.round ~direction:(`Closest `ToEven) -2.5 = -2.0]}
  *)

  val floor : t -> t
  (** Floor function, equivalent to [Float.round ~direction:`Down].

    {[Float.floor 1.2 = 1.0]}

    {[Float.floor 1.5 = 1.0]}

    {[Float.floor 1.8 = 1.0]}

    {[Float.floor -1.2 = -2.0]}

    {[Float.floor -1.5 = -2.0]}

    {[Float.floor -1.8 = -2.0]}
  *)

  val ceiling : t -> t
  (** Ceiling function, equivalent to [Float.round ~direction:`Up].

    {[Float.ceiling 1.2 = 2.0]}

    {[Float.ceiling 1.5 = 2.0]}

    {[Float.ceiling 1.8 = 2.0]}

    {[Float.ceiling -1.2 = (-1.0)]}

    {[Float.ceiling -1.5 = (-1.0)]}

    {[Float.ceiling -1.8 = (-1.0)]}
  *)

  val truncate : t -> t
  (** Ceiling function, equivalent to [Float.round ~direction:`Zero].

    {[Float.truncate 1.0 = 1]}

    {[Float.truncate 1.2 = 1]}

    {[Float.truncate 1.5 = 1]}

    {[Float.truncate 1.8 = 1]}

    {[Float.truncate (-1.2) = -1]}

    {[Float.truncate (-1.5) = -1]}

    {[Float.truncate (-1.8) = -1]}
  *)

  val fromInt : int -> float
  (** Convert an [int] to a [float]

    {[Float.fromInt 5 = 5.0]}

    {[Float.fromInt 0 = 0.0]}

    {[Float.fromInt -7 = -7.0]}
  *)

  val from_int : int -> float

  val toInt : t -> int option
  (** Converts a [float] to an {!Int} by {b ignoring the decimal portion}. See {!Float.truncate} for examples.

    Returns [None] when trying to round a [float] which can't be represented as an [int] such as {!Float.nan} or {!Float.infinity} or numbers which are too large or small.

    {[Float.(toInt nan) = None]}

    {[Float.(toInt infinity) = None]}

    You probably want to use some form of {!Float.round} prior to using this function.

    {[Float.(round 1.6 |> toInt) = Some 2]}
  *)

  val to_int : t -> int option
end

module Int : sig
  (** The platform-dependant {{: https://en.wikipedia.org/wiki/Integer } signed } {{: https://en.wikipedia.org/wiki/Integer } integer} type. An [int] is a whole number.
    Valid syntax for [int]s includes:
    {[
      0
      42
      9000
      1_000_000
      1_000_000
      0xFF (* 255 in hexadecimal *)
      0x000A (* 10 in hexadecimal *)
    ]}

    {b Note:} The number of bits used for an [int] is platform dependent.

    When targeting native OCaml uses 31-bits on a 32-bit platforms and 63-bits on a 64-bit platforms
    which means that [int] math is well-defined in the range [-2 ** 30] to [2 ** 30 - 1] for 32bit platforms [-2 ** 62] to [2 ** 62 - 1] for 64bit platforms.

    You can read about the reasons for OCamls unusual integer sizes {{: https://v1.realworldocaml.org/v1/en/html/memory-representation-of-values.html} here }.

    When targeting JavaScript, that range is [-2 ** 53] to [2 ** 53 - 1].

    Outside of that range, the behavior is determined by the compilation target.

    [int]s are subject to {{: https://en.wikipedia.org/wiki/Integer_overflow } overflow }, meaning that [Int.maximumValue + 1 = Int.minimumValue].

    {e Historical Note: } The name [int] comes from the term {{: https://en.wikipedia.org/wiki/Integer } integer}). It appears
    that the [int] abbreviation was introduced in the programming language ALGOL 68.

    Today, almost all programming languages use this abbreviation.
  *)

  type t = int

  (** {1 Constants } *)

  val zero : t
  (** The literal [0] as a named value *)

  val one : t
  (** The literal [1] as a named value *)

  val maximumValue : t
  (** The maximum representable [int] on the current platform *)

  val maximum_value : t

  val minimumValue : t
  (** The minimum representable [int] on the current platform *)

  val minimum_value : t

  (** {1 Operators }
    {b Note } You do not need to open the {!Int} module to use the {!( + )}, {!( - )}, {!( * )} or {!( / )} operators, these are available as soon as you [open Tablecloth]
  *)

  val add : t -> t -> t
  (** Add two {!Int} numbers.

    {[Int.add 3002 4004 = 7006]}

    Or using the globally available operator:

    {[3002 + 4004 = 7006]}

    You {e cannot } add an [int] and a [float] directly though.

    See {!Float.add} for why, and how to overcome this limitation.
  *)

  val ( + ) : t -> t -> t
  (** See {!Int.add} *)

  val subtract : t -> t -> t
  (** Subtract numbers
    {[Int.subtract 4 3 = 1]}

    Alternatively the operator can be used:

    {[4 - 3 = 1]}
  *)

  val ( - ) : t -> t -> t
  (** See {!Int.subtract} *)

  val multiply : t -> t -> t
  (** Multiply [int]s like

    {[Int.multiply 2 7 = 14]}

    Alternatively the operator can be used:

    {[(2 * 7) = 14]}
  *)

  val ( * ) : t -> t -> t
  (** See {!Int.multiply} *)

  val divide : t -> by:t -> t
  (** Integer division:

    {[Int.divide 3 ~by:2 = 1]}

    {[27 / 5 = 5]}

    Notice that the remainder is discarded.

    Throws [Division_by_zero] when the [by] (the divisor) is [0].
  *)

  val ( / ) : t -> t -> t
  (** See {!Int.divide} *)

  val ( // ) : t -> t -> float
  (** Floating point division
    {[3 // 2 = 1.5]}

    {[27 // 5 = 5.25]}

    {[8 // 4 = 2.0]}
  *)

  val power : base:t -> exponent:t -> t
  (** Exponentiation, takes the base first, then the exponent.

    {[Int.power ~base:7 ~exponent:3 = 343]}

    Alternatively the [**] operator can be used:

    {[7 ** 3 = 343]}
  *)

  val ( ** ) : t -> t -> t
  (** See {!Int.power} *)

  val negate : t -> t
  (** Flips the 'sign' of an integer so that positive integers become negative and negative integers become positive. Zero stays as it is.

    {[Int.negate 8 = (-8)]}

    {[Int.negate (-7) = 7]}

    {[Int.negate 0 = 0]}

    Alternatively the operator can be used:

    {[~-(7) = (-7)]}
  *)

  val ( ~- ) : t -> t
  (** See {!Int.negate} *)

  val absolute : t -> t
  (** Get the {{: https://en.wikipedia.org/wiki/Absolute_value } absolute value } of a number.

    {[Int.absolute 8 = 8]}

    {[Int.absolute (-7) = 7]}

    {[Int.absolute 0 = 0]} *)

  val modulo : t -> by:t -> t
  (** Perform {{: https://en.wikipedia.org/wiki/Modular_arithmetic } modular arithmetic }.

    If you intend to use [modulo] to detect even and odd numbers consider using {!Int.isEven} or {!Int.isOdd}.

    {[Int.modulo ~by:2 0 = 0]}

    {[Int.modulo ~by:2 1 = 1]}

    {[Int.modulo ~by:2 2 = 0]}

    {[Int.modulo ~by:2 3 = 1]}

    Our [modulo] function works in the typical mathematical way when you run into negative numbers:

    {[
      List.map ~f:(Int.modulo ~by:4) [(-5); (-4); -3; -2; -1;  0;  1;  2;  3;  4;  5 ] =
        [3; 0; 1; 2; 3; 0; 1; 2; 3; 0; 1]
    ]}

    Use {!Int.remainder} for a different treatment of negative numbers.
  *)

  val remainder : t -> by:t -> t
  (** Get the remainder after division. Here are bunch of examples of dividing by four:

    {[
      List.map ~f:(Int.remainder ~by:4) [(-5); (-4); (-3); (-2); (-1); 0; 1; 2; 3; 4; 5] =
        [(-1); 0; (-3); (-2); (-1); 0; 1; 2; 3; 0; 1]
    ]}


    Use {!Int.modulo} for a different treatment of negative numbers.
  *)

  val maximum : t -> t -> t
  (** Returns the larger of two [int]s

    {[Int.maximum 7 9 = 9]}

    {[Int.maximum (-4) (-1) = (-1)]} *)

  val minimum : t -> t -> t
  (** Returns the smaller of two [int]s

    {[Int.minimum 7 9 = 7]}

    {[Int.minimum (-4) (-1) = (-4)]} *)

  (** {1 Checks} *)

  val isEven : t -> bool
  (** Check if an [int] is even

    {[Int.isEven 8 = true]}

    {[Int.isEven 7 = false]}

    {[Int.isEven 0 = true]} *)

  val is_even : t -> bool

  val isOdd : t -> bool
  (** Check if an [int] is odd

    {[Int.isOdd 7 = true]}

    {[Int.isOdd 8 = false]}

    {[Int.isOdd 0 = false]} *)

  val is_odd : t -> bool

  val clamp : t -> lower:t -> upper:t -> t
  (** Clamps [n] within the inclusive [lower] and [upper] bounds.

    {[Int.clamp ~lower:0 ~upper:8 5 = 5]}

    {[Int.clamp ~lower:0 ~upper:8 9 = 8]}

    {[Int.clamp ~lower:(-10) ~upper:(-5) 5 = (-5)]}

    Throws an [Invalid_argument] exception if [lower > upper]
  *)

  val inRange : t -> lower:t -> upper:t -> bool
  (** Checks if [n] is between [lower] and up to, but not including, [upper].

    {[Int.inRange ~lower:2 ~upper:4 3 = true]}

    {[Int.inRange ~lower:5 ~upper:8 4 = false]}

    {[Int.inRange ~lower:(-6) ~upper:(-2) (-3) = true]}

    Throws an [Invalid_argument] exception if [lower > upper]
  *)

  val in_range : t -> lower:t -> upper:t -> bool

  (** {1 Conversion } *)

  val toFloat : t -> float
  (** Convert an integer into a float. Useful when mixing {!Int} and {!Float} values like this:

    {[
let halfOf (number : int) : float =
  Float.((Int.toFloat number) / 2)

halfOf 7 = 3.5
    ]}
    Note that locally opening the {!Float} module here allows us to use the floating point division operator
  *)

  val to_float : t -> float

  val toString : t -> string
  (** Convert an [int] into a [string] representation.

    {[Int.toString 3 = "3"]}

    {[Int.toString (-3) = "-3"]}

    {[Int.toString 0 = "0"]}

    Guarantees that

    {[Int.(fromString (toString n)) = Some n ]}
 *)

  val to_string : t -> string

  val fromString : string -> t option
  (** Attempt to parse a [string] into a [int].

    {[Int.fromString "0" = Some 0.]}

    {[Int.fromString "42" = Some 42.]}

    {[Int.fromString "-3" = Some (-3)]}

    {[Int.fromString "123_456" = Some 123_456]}

    {[Int.fromString "0xFF" = Some 255]}

    {[Int.fromString "0x00A" = Some 10]}

    {[Int.fromString "Infinity" = None]}

    {[Int.fromString "NaN" = None]}
  *)

  val from_string : string -> t option
end

module Tuple2 : sig
  val create : 'a -> 'b -> 'a * 'b
  (** Create a 2-tuple.

      [Tuple2.create 3 4 = (3, 4)]

      [let zip (xs : 'a list) (ys : 'b list) : ('a * 'b) list = List.map2 ~f:Tuple2.create xs ys]
  *)

  val first : 'a * 'b -> 'a
  (** Extract the first value from a tuple.

      [Tuple2.first (3, 4) = 3]

      [Tuple2.first ("john", "doe") = "john"]
  *)

  val second : 'a * 'b -> 'b
  (** Extract the second value from a tuple.

      [Tuple2.second (3, 4) = 4]

      [Tuple2.second ("john", "doe") = "doe"]
  *)

  val mapFirst : f:('a -> 'x) -> 'a * 'b -> 'x * 'b
  (** Transform the first value in a tuple.

      [Tuple2.mapFirst ~f:String.reverse ("stressed", 16) = ("desserts", 16)]

      [Tuple2.mapFirst ~f:String.length ("stressed", 16) = (8, 16)]
  *)

  val map_first : f:('a -> 'x) -> 'a * 'b -> 'x * 'b

  val mapSecond : f:('b -> 'y) -> 'a * 'b -> 'a * 'y
  (** Transform the second value in a tuple.

      [Tuple2.mapSecond ~f:sqrt ("stressed", 16.) = ("stressed", 4.)]

      [Tuple2.mapSecond ~f:(~-) ("stressed", 16) = ("stressed", -16)]
  *)

  val map_second : f:('b -> 'y) -> 'a * 'b -> 'a * 'y

  val mapEach : f:('a -> 'x) -> g:('b -> 'y) -> 'a * 'b -> 'x * 'y
  (** Transform each value of a tuple.

      [Tuple2.mapEach ~f:String.reverse ~g:sqrt ("stressed", 16.) = ("desserts", 4.)]

      [Tuple2.mapEach ~f:String.length ~g:(~-) ("stressed", 16) = (8, -16)]
  *)

  val map_each : f:('a -> 'x) -> g:('b -> 'y) -> 'a * 'b -> 'x * 'y

  val mapAll : f:('a -> 'b) -> 'a * 'a -> 'b * 'b
  (** Transform all the values of a tuple using the same function. [mapAll] can only be used on tuples which have the same type for each value.

      [Tuple2.mapAll ~f:succ (3, 4, 5) = (4, 5, 6)]

      [Tuple2.mapAll ~f:String.length ("was", "stressed") = (3, 8)]
  *)

  val map_all : f:('a -> 'b) -> 'a * 'a -> 'b * 'b

  val swap : 'a * 'b -> 'b * 'a
  (** Switches the first and second values of a tuple.

      [Tuple2.swap (3, 4) = (4, 3)]

      [Tuple2.swap ("stressed", 16) = (16, "stressed")]
  *)

  val curry : ('a * 'b -> 'c) -> 'a -> 'b -> 'c
  (** [curry f] takes a function [f] which takes a single argument of a tuple ['a * 'b] and returns a function which takes two arguments that can be partially applied.

      [let squareArea (width, height) = width * height]

      [let curriedArea : float -> float -> float = curry squareArea]

      [let heights = [3, 4, 5]]

      [List.map widths ~f:(curriedArea 4) = [12; 16; 20]]
  *)

  val uncurry : ('a -> 'b -> 'c) -> 'a * 'b -> 'c
  (** [uncurry f] takes a function [f] which takes two arguments and returns a function which takes a single argument of a 2-tuple

      [let sum (a : int) (b: int) : int = a + b]

      [let uncurriedSum : (int * int) -> int = uncurry add]

      [uncurriedSum (3, 4) = 7]
  *)

  val toList : 'a * 'a -> 'a list
  (** Turns a tuple into a list of length two. This function can only be used on tuples which have the same type for each value.
  
      [Tuple2.toList (3, 4) = [3; 4]]

      [Tuple2.toList ("was", "stressed") = ["was"; "stressed"]]
  *)

  val to_list : 'a * 'a -> 'a list
end

module Tuple3 : sig
  val create : 'a -> 'b -> 'c -> 'a * 'b * 'c
  (** Create a 3-tuple.

      [Tuple3.create 3 4 5 = (3, 4, 5)]

      [let zip3 (xs : 'a list) (ys : 'b list) (zs : 'c list) : ('a * 'b * 'c) list = List.map3 ~f:Tuple3.create xs ys zs]
  *)

  val first : 'a * 'b * 'c -> 'a
  (** Extract the first value from a tuple.

      [Tuple3.first (3, 4, 5) = 3]

      [Tuple3.first ("john", "danger", "doe") = "john"]
  *)

  val second : 'a * 'b * 'c -> 'b
  (** Extract the second value from a tuple.

      [Tuple2.second (3, 4, 5) = 4]

      [Tuple2.second ("john", "danger", "doe") = "danger"]
  *)

  val third : 'a * 'b * 'c -> 'c
  (** Extract the third value from a tuple.

      [Tuple2.third (3, 4, 5) = 5]

      [Tuple2.third ("john", "danger", "doe") = "doe"]
  *)

  val init : 'a * 'b * 'c -> 'a * 'b
  (** Extract the first and second values of a 3-tuple as a 2-tuple.

      [Tuple2.init (3, "stressed", false) = (3, "stressed")]

      [Tuple2.init ("john", 16, "doe") = ("john", 16)]
  *)

  val tail : 'a * 'b * 'c -> 'b * 'c
  (** Extract the second and third values of a 3-tuple as a 2-tuple.

      [Tuple2.init (3, "stressed", false) = ("stressed", false)]

      [Tuple2.init ("john", 16, false) = (16, false)]
  *)

  val mapFirst : f:('a -> 'x) -> 'a * 'b * 'c -> 'x * 'b * 'c
  (** Transform the first value in a tuple.

      [Tuple3.mapFirst ~f:String.reverse ("stressed", 16, false) = ("desserts", 16, false)]

      [Tuple3.mapFirst ~f:String.length ("stressed", 16, false) = (8, 16, false)]
  *)

  val map_first : f:('a -> 'x) -> 'a * 'b * 'c -> 'x * 'b * 'c

  val mapSecond : f:('b -> 'y) -> 'a * 'b * 'c -> 'a * 'y * 'c
  (** Transform the second value in a tuple.

      [Tuple3.mapSecond ~f:sqrt ("stressed", 16., false) = ("stressed", 4., false)]
    
      [Tuple3.mapSecond ~f:(~-) ("stressed", 16, false) = ("stressed", -16, false)]
  *)

  val map_second : f:('b -> 'y) -> 'a * 'b * 'c -> 'a * 'y * 'c

  val mapThird : f:('c -> 'z) -> 'a * 'b * 'c -> 'a * 'b * 'z
  (** Transform the third value in a tuple.

      [Tuple3.mapThird ~f:not ("stressed", 16, false) ("stressed", 16, true)]
  *)

  val map_third : f:('c -> 'z) -> 'a * 'b * 'c -> 'a * 'b * 'z

  val mapEach :
       f:('a -> 'x)
    -> g:('b -> 'y)
    -> h:('c -> 'z)
    -> 'a * 'b * 'c
    -> 'x * 'y * 'z
  (** Transform the third value in a tuple.

      [Tuple3.mapEach ~f:String.reverse ~g:sqrt ~h:not ("stressed", 16., false) = ("desserts", 4., true)]
  *)

  val map_each :
       f:('a -> 'x)
    -> g:('b -> 'y)
    -> h:('c -> 'z)
    -> 'a * 'b * 'c
    -> 'x * 'y * 'z

  val mapAll : f:('a -> 'b) -> 'a * 'a * 'a -> 'b * 'b * 'b
  (** Transform all the values of a tuple using the same function. [mapAll] can only be used on tuples which have the same type for each value.    

      [Tuple2.mapAll ~f:sqrt (9., 16., 25.) = (3., 4., 5.)]

      [Tuple2.mapAll ~f:String.length ("was", "stressed", "then") = (3, 8, 4)]
  *)

  val map_all : f:('a -> 'b) -> 'a * 'a * 'a -> 'b * 'b * 'b

  val rotateLeft : 'a * 'b * 'c -> 'b * 'c * 'a
  (** Move each value in the tuple one position to the left, moving the value in the first position into the last position.

      [Tuple2.rotateLeft (3, 4, 5) = (4, 5, 3)]

      [Tuple2.rotateLeft ("was", "stressed", "then") = ("stressed", "then", "was")]
  *)

  val rotate_left : 'a * 'b * 'c -> 'b * 'c * 'a

  val rotateRight : 'a * 'b * 'c -> 'c * 'a * 'b
  (** Move each value in the tuple one position to the right, moving the value in the last position into the first position.

      [Tuple2.rotateRight (3, 4, 5) = (5, 3, 4)]

      [Tuple2.rotateRight ("was", "stressed", "then") = ("then", "was", "stressed")]
  *)

  val rotate_right : 'a * 'b * 'c -> 'c * 'a * 'b

  val curry : ('a * 'b * 'c -> 'd) -> 'a -> 'b -> 'c -> 'd
  (** [curry f] takes a function [f] which takes a single argument of a tuple ['a * 'b *'c] and returns a function which takes three arguments that can be partially applied.

      [let cubeVolume (width, height, depth) = width * height * depth]

      [let curriedVolume : float -> float -> float = curry squareArea]

      [let depths = [3; 4; 5]]

      [List.map depths ~f:(curriedArea 3 4) = [36; 48; 60]]
  *)

  val uncurry : ('a -> 'b -> 'c -> 'd) -> 'a * 'b * 'c -> 'd
  (** [uncurry f] takes a function [f] which takes three arguments and returns a function which takes a single argument of a 3-tuple

      [let sum (a : int) (b : int) (c : int) : int = a + b + c]

      [let uncurriedSum : (int * int * int) -> int = uncurry sum]

      [uncurriedSum (3, 4, 5) = 12] *)

  val toList : 'a * 'a * 'a -> 'a list
  (** Turns a tuple into a list of length three. This function can only be used on tuples which have the same type for each value.
  
      [Tuple3.toList (3, 4, 5) = [3; 4; 5]]
    
      [Tuple3.toList ("was", "stressed", "then") = ["was"; "stressed"; "then"]]
  *)

  val to_list : 'a * 'a * 'a -> 'a list
end

module String : sig
  type t = string

  val length : string -> int

  val toInt : string -> (string, int) Result.t

  val to_int : string -> (string, int) Result.t

  val toFloat : string -> (string, float) Result.t

  val to_float : string -> (string, float) Result.t

  val uncons : string -> (char * string) option

  (* Drop ~count characters from the beginning of a string. *)
  val dropLeft : count:int -> string -> string

  (* Drop ~count characters from the beginning of a string. *)
  val drop_left : count:int -> string -> string

  (* Drop ~count characters from the end of a string. *)
  val dropRight : count:int -> string -> string

  (* Drop ~count characters from the beginning of a string. *)
  val drop_right : count:int -> string -> string

  val split : on:string -> string -> string list

  val join : sep:string -> string list -> string

  val endsWith : suffix:string -> string -> bool

  val ends_with : suffix:string -> string -> bool

  val startsWith : prefix:string -> string -> bool

  val starts_with : prefix:string -> string -> bool

  val toLower : string -> string

  val to_lower : string -> string

  val toUpper : string -> string

  val to_upper : string -> string

  val uncapitalize : string -> string

  val capitalize : string -> string

  val isCapitalized : string -> bool

  val is_capitalized : string -> bool

  val contains : substring:string -> string -> bool

  val repeat : count:int -> string -> string

  val reverse : string -> string

  val fromList : char list -> string

  val from_list : char list -> string

  val toList : string -> char list

  val to_list : string -> char list

  val fromInt : int -> string

  val from_int : int -> string

  val concat : string list -> string

  val fromChar : char -> string

  val from_char : char -> string

  val slice : from:int -> to_:int -> string -> string

  val trim : string -> string

  val insertAt : insert:string -> index:int -> string -> string

  val insert_at : insert:string -> index:int -> string -> string
end

module Set : sig
  (**
    A [Set] represents a unique collection of values.

    [Set] is an immutable data structure which means operations like {!Set.add} and {!Set.remove} do not modify the data structure, but return a new set with the desired changes.

    Since the usage is so common the {!Set.Int} and {!Set.String} modules are available, offering a convenient way to construct new sets.

    For other data types you can use {!Set.Poly} which uses OCaml's polymorphic [compare] function.

    The specialized modules {!Set.Int}, {!Set.String} are in general more efficient.
  *)

  type ('a, 'cmp) t

  (** {1 Construction} *)

  (** A [Set] can be constructed using one of the functions available in the {!Set.Int}, {!Set.String} or {!Set.Poly} sub-modules. *)

  (** {1 Basic operations} *)

  val add : ('a, 'cmp) t -> 'a -> ('a, 'cmp) t
  (** Insert a value into a set.

    {[Set.add (Set.Int.fromList [1; 2]) 3 |> Set.toList = [1; 2; 3]]}

    {[Set.add (Set.Int.fromList [1; 2]) 2 |> Set.toList = [1; 2]]}
  *)

  val remove : ('a, 'cmp) t -> 'a -> ('a, 'cmp) t
  (** Remove a value from a set, if the set doesn't contain the value anyway, returns the original set

    {[Set.remove (Set.Int.fromList [1; 2]) 2 |> Set.toList = [1]]}

    {[
      let originalSet = Set.Int.fromList [1; 2] in
      let newSet = Set.remove orignalSet 3 in
      originalSet == newSet
    ]}
  *)

  val includes : ('a, _) t -> 'a -> bool
  (** Determine if a value is in a set

    {[Set.includes (Set.String.fromList ["Ant"; "Bat"; "Cat"]) "Bat" = true]}
  *)

  val length : (_, _) t -> int
  (** Determine the number of elements in a set.

    {[Set.length (Set.Int.fromList [1; 2; 3])) = 3]}
  *)

  val find : ('v, _) t -> f:('v -> bool) -> 'v option
  (** Returns, as an {!Option}, the first element for which [f] evaluates to [true]. If [f] doesn't return [true] for any of the elements [find] will return [None].

    {[Set.find ~f:Int.isEven (Set.Int.fromList [1; 3; 4; 8]) = Some 4]}

    {[Set.find ~f:Int.isOdd (Set.Int.fromList [0; 2; 4; 8]) = None]}

    {[Set.find ~f:Int.isEven Set.Int.empty = None]} *)

  (** {1 Query} *)

  val isEmpty : (_, _) t -> bool
  (** Check if a set is empty.

    {[Set.isEmpty (Set.Int.empty) = true]}

    {[Set.isEmpty (Set.Int.singleton 4) = false]}
  *)

  val any : ('v, _) t -> f:('v -> bool) -> bool
  (** Determine if [f] returns true for [any] values in a set.

    {[Set.any (Set.Int.fromArray [|2;3|]) ~f:Int.isEven = true]}

    {[Set.any (Set.Int.fromList [1;3]) ~f:Int.isEven = false]}

    {[Set.any (Set.Int.fromList []) ~f:Int.isEven = false]} *)

  val all : ('v, _) t -> f:('v -> bool) -> bool
  (** Determine if [f] returns true for [all] values in a set.

    {[Set.all ~f:Int.isEven (Set.Int.fromArray [|2;4|]) = true]}

    {[Set.all ~f:Int.isEven (Set.Int.fromLis [2;3]) = false]}

    {[Set.all ~f:Int.isEven Set.Int.empty = true]} *)

  (** {1 Combine} *)

  val difference : ('a, 'cmp) t -> ('a, 'cmp) t -> ('a, 'cmp) t
  (** Returns a new set with the values from the first set which are not in the second set.

    {[Set.difference (Set.Int.fromList [1;2;5]) (Set.Int.fromList [2;3;4]) |> Set.toList = [1;5]]}

    {[Set.difference (Set.Int.fromList [2;3;4]) (Set.Int.fromList [1;2;5]) |> Set.toList = [3;4]]}
  *)

  val intersection : ('a, 'cmp) t -> ('a, 'cmp) t -> ('a, 'cmp) t
  (** Get the intersection of two sets. Keeps values that appear in both sets.

    {[Set.intersection (Set.Int.fromList [1;2;5]) (Set.Int.fromList [2;3;4]) |> Set.toList= [2]]}
  *)

  val union : ('a, 'cmp) t -> ('a, 'cmp) t -> ('a, 'cmp) t
  (** Get the union of two sets. Keep all values.

    {[Set.union (Set.Int.fromList [1;2;5]) (Set.Int.fromList [2;3;4]) |> Set.toList = [1;2;3;4;5]]}
  *)

  (** {1 Transform} *)

  val filter : ('a, 'cmp) t -> f:('a -> bool) -> ('a, 'cmp) t
  (** Keep elements that [f] returns [true] for.

    {[Set.filter (Set.Int.fromList [1;2;3]) ~f:Int.isEven |> Set.toList = [2]]}
  *)

  val partition : ('a, 'cmp) t -> f:('a -> bool) -> ('a, 'cmp) t * ('a, 'cmp) t
  (** Divide a set into two according to [f]. The first set will contain the values that [f] returns [true] for, values that [f] returns [false] for will end up in the second. *)

  val fold : ('a, _) t -> initial:'b -> f:('b -> 'a -> 'b) -> 'b
  (** Transform a set into a value which is result of running each element in the set through [f], where each successive invocation is supplied the return value of the previous.

    {[Set.fold ~f:( * ) ~initial:1 (Set.Int.fromList [1;2;3;4]) = 24]}
  *)

  val forEach : ('a, _) t -> f:('a -> unit) -> unit
  (** Runs a function [f] against each element of the set. *)

  val for_each : ('a, _) t -> f:('a -> unit) -> unit

  (** {1 Conversion} *)

  val toArray : ('a, _) t -> 'a array
  (** Converts a set into an {!Array}. *)

  val to_array : ('a, _) t -> 'a array

  val toList : ('a, _) t -> 'a list
  (** Converts a set into a {!List}. *)

  val to_list : ('a, _) t -> 'a list

  (** Construct sets which can hold any data type using the polymorphic [compare] function *)
  module Poly : sig

    type nonrec 'a t = ('a,  Base.Comparator.Poly.comparator_witness) t

    val empty : 'a t
    (** The empty set *)

    val singleton : 'a -> 'a t
    (** Create a set from a single value
      {[Set.Int.singleton (5, "Emu") |> Set.toList = [(5, "Emu")]]}
    *)

    val fromArray : 'a array -> 'a t
    (** Create a set from an {!Array}
      {[Set.Poly.fromArray [(1, "Ant");(2, "Bat");(2, "Bat")] |> Set.toList = [(1, "Ant"); (2, "Bat")]]}
    *)

    val from_array : 'a array -> 'a t

    val fromList : 'a list -> 'a t
    (** Create a set from a {!List}
      {[Set.Poly.fromList [(1, "Ant");(2, "Bat");(2, "Bat")] |> Set.toList = [(1, "Ant"); (2, "Bat")]]}
    *)

    val from_list : 'a list -> 'a t
  end

  (** Construct sets of {!Int}s *)
  module Int : sig

    type nonrec t = (Int.t, Base.Int.comparator_witness) t

    val empty : t
    (** A set with nothing in it. *)

    val singleton : int -> t
    (** Create a set from a single {!Int}
      {[Set.Int.singleton 5 |> Set.toList = [5]]}
    *)

    val fromArray : int array -> t
    (** Create a set from an {!Array}
      {[Set.Int.fromArray [|1;2;3;3;2;1;7|] |> Set.toArray = [|1;2;3;7|]]}
    *)

    val from_array : int array -> t

    val fromList : int list -> t
    (** Create a set from a {!List}
      {[Set.Int.fromList [1;2;3;3;2;1;7] |> Set.toList = [1;2;3;7]]}
    *)

    val from_list : int list -> t
  end

  (** Construct sets of {!String}s *)
  module String : sig
    type nonrec t = (String.t, Base.String.comparator_witness) t

    val empty : t
    (** A set with nothing in it. *)

    val singleton : String.t -> t
    (** Create a set from a single {!String}
      {[Set.String.singleton "Bat" |> Set.toList = ["Bat"]]}
    *)

    val fromArray : String.t array -> t
    (** Create a set from an {!Array}
      {[
      Set.String.fromArray [|"a";"b";"g";"b";"g";"a";"a"|] |> Set.toArray = [|"a";"b";"g"|]
      ]}
    *)

    val from_array : String.t array -> t

    val fromList : String.t list -> t
    (** Create a set from a {!List}
      {[Set.String.fromList [|"a";"b";"g";"b";"g";"a";"a"|] |> Set.toList = ["a";"b";"g"]]}
    *)

    val from_list : String.t list -> t
  end
end

module Map : sig
  (** A [Map] represents a unique mapping from keys to values.

  [Map] is an immutable data structure which means operations like {!Map.add} and {!Map.remove} do not modify the data structure, but return a new set with the desired changes.

  Since the usage is so common the {!Map.Int} and {!Map.String} modules are available, offering a convenient way to construct new Maps.

  For other data types you can use {!Map.Poly} which internally uses OCaml's polymorphic [compare] function on the keys.

  The specialized modules {!Map.Int}, {!Map.String} are in general more efficient. *)

  type ('key, +'value, 'cmp) t

  (** {1 Construction} *)

  (** A [Map] can be constructed using one of the functions available in {!Map.Int}, {!Map.String} or {!Map.Poly}. *)

  (** {1 Basic operations} *)

  val add : ('k, 'v, 'cmp) t -> key:'k -> value:'v -> ('k, 'v, 'cmp) t
  (** Adds a new entry to a map. If [key] is allready present, its previous value is replaced with [value].
    {[Map.add (Map.Int.fromList [(1, "Ant"), (2, "Bat")]) ~key:3 ~value:"Cat"  |> Map.toList = [(1, "Ant"), (2, "Bat"), (3, "Cat")]]}

    {[Map.add (Map.Int.fromList [(1, "Ant"), (2, "Bat")]) ~key:2 ~value:"Bug" |> Map.toList = [(1, "Ant"), (2, "Bug")]]}
  *)

  val remove : ('k, 'v, 'cmp) t -> 'k -> ('k, 'v, 'cmp) t
  (** Removes a key-value pair from a map based on they provided key. *)

  val get : ('k, 'v, 'cmp) t -> 'k -> 'v option
  (** Get the value associated with a key. If the key is not present in the map, returns [None]. *)

  val find : ('k, 'v, _) t -> f:(key:'k -> value:'v -> bool) -> ('k * 'v) option
  (** Returns, as an {!Option} the first key-value pair for which [f] evaluates to true. If [f] doesn't return [true] for any of the elements [find] will return [None]. *)

  val update : ('k, 'v, 'cmp) t -> key:'k -> f:('v option -> 'v option) -> ('k, 'v, 'cmp) t
  (** Update the value for a specific key using [f]. If [key] is not present in the map [f] will be called with [None]. *)

  val length : (_, _, _) t -> int
  (** Returns the number of key-value pairs present in the map. *)

  (** {1 Checks} *)

  val isEmpty : (_, _, _) t -> bool
  (** Determine if a map is empty. *)

  val includes : ('k, _, _) t -> 'k -> bool
  (** Determine if a map contains [key].  *)

  val any : (_, 'v, _) t -> f:('v -> bool) -> bool
  (** Determine if [f] returns [true] for [any] values in a map. *)

  val all : (_, 'v, _) t -> f:('v -> bool) -> bool
  (** Determine if [f] returns [true] for [all] values in a map. *)

  (** {1 Combine} *)

  val merge :
    ('k, 'v1, 'cmp) t ->
    ('k, 'v2, 'cmp) t ->
    f:('k -> 'v1 option -> 'v2 option -> 'v3 option) ->
    ('k, 'v3, 'cmp) t
  (**
    Combine two maps. You provide a function [f] which is provided the key and the optional value from each map and needs to account for the three possibilities:

    1. Only the 'left' map contains a value for the key.
    2. Both maps contain a value for the key.
    3. Only the 'right' map contains a value for the key.

    You then traverse all the keys, building up whatever you want.
  *)

  (** {1 Transformations} *)

  val map : ('k, 'v, 'cmp) t -> f:('v -> 'b) -> ('k, 'b, 'cmp) t
  (** Apply a function to all values in a map. *)

  val filter : ('k, 'v, 'cmp) t -> f:('v -> bool) -> ('k, 'v, 'cmp) t
  (** Keep elements that [f] returns [true] for. *)

  val partition : ('k, 'v, 'cmp) t -> f:(key:'k -> value:'v -> bool) -> ('k, 'v, 'cmp) t * ('k, 'v, 'cmp) t
  (** Divide a map into two, the first map will contain the key-value pairs that [f] returns [true] for, pairs that [f] returns [false] for will end up in the second. *)

  val fold : ('k, 'v, _) t -> initial:'a -> f:('a -> key:'k -> value:'v -> 'a) -> 'a
  (** Fold over the key-value pairs in a map. *)

  val forEach : (_, 'v, _) t -> f:('v -> unit) -> unit
  (** Runs a function [f] against each value in the map. *)

  val for_each : (_, 'v, _) t -> f:('v -> unit) -> unit

  (** {1 Conversion} *)

  val keys : ('k, _, _) t -> 'k list
  (** Get a {!List} of all of the keys in a map. *)

  val values : (_, 'v, _) t -> 'v list
  (** Get a {!List} of all of the values in a map. *)

  val toArray : ('key, 'value, _) t -> ('key * 'value) array
  (** Get an {!Array} of all of the key-value pairs in a map. *)

  val to_array : ('key, 'value, _) t -> ('key * 'value) array

  val toList : ('key, 'value, _) t -> ('key * 'value) list
  (** Get a {!List} of all of the key-value pairs in a map. *)

  val to_list : ('key, 'value, _) t -> ('key * 'value) list

  (** Construct a Map which can be keyed by any data type using the polymorphic [compare] function. *)
  module Poly : sig
    type nonrec ('key, 'value) t = ('key, 'value, Base.Comparator.Poly.comparator_witness) t

    val empty : ('k, 'v) t
    (** A map with nothing in it. *)

    val singleton : key:'k -> value:'v -> ('k, 'v) t
    (** Create a map from a key and value
      {[Map.Poly.singleton ~key:false ~value:1 |> Map.toList = [(false, 1)]]}
    *)

    val fromArray : ('key * 'value) array -> ('key, 'value) t
    (** Create a map from an {!Array} of key-value tuples *)

    val from_array : ('key * 'value) array -> ('key, 'value) t

    val fromList : ('key * 'value) list -> ('key, 'value) t
    (** Create a map from a {!List} of key-value tuples *)

    val from_list : ('key * 'value) list -> ('key, 'value) t
  end

  (** Construct a Map with {!Int}s for keys. *)
  module Int : sig
    type nonrec 'value t = (Int.t, 'value, Base.Int.comparator_witness) t

    val empty : 'value t
    (** A map with nothing in it. *)

    val singleton : key:int -> value:'v -> 'v t
    (** Create a map from a key and value
      {[Map.Int.singleton ~key:1 ~value:"Ant" |> Map.toList = [(1, "Ant")]]}
    *)

    val fromArray : (int * 'value) array -> 'value t
    (** Create a map from an {!Array} of key-value tuples *)

    val from_array : (int * 'value) array -> 'value t

    val fromList : (int * 'value) list -> 'value t
    (** Create a map from a {!List} of key-value tuples *)

    val from_list : (int * 'value) list -> 'value t
  end

  (** Construct a Map with {!String}s for keys. *)
  module String : sig
    type nonrec 'value t = (String.t, 'value, Base.String.comparator_witness) t

    val empty : 'value t
    (** A map with nothing in it. *)

    val singleton : key:string -> value:'v -> 'v t
    (** Create a map from a key and value
      {[Map.String.singleton ~key:"Ant" ~value:1 |> Map.toList = [("Ant", 1)]]}
    *)

    val fromArray : (string * 'value) array -> 'value t
    (** Create a map from an {!Array} of key-value tuples *)

    val from_array : (string * 'value) array -> 'value t

    val fromList : (string * 'value) list -> 'value t
    (** Create a map from a {!List} of key-value tuples *)

    val from_list : (string * 'value) list -> 'value t
  end

(* module Regex : sig *)
(*   type t *)
(*  *)
(*   type result *)
(*  *)
(*   val regex : string -> t *)
(*  *)
(*   val contains : re:t -> string -> bool *)
(*  *)
(*   val replace : re:t -> repl:string -> string -> string *)
(*  *)
(*   val matches : re:t -> string -> result option *)
(* end *)
end<|MERGE_RESOLUTION|>--- conflicted
+++ resolved
@@ -263,13 +263,8 @@
   
     {[Array.slice ~from:(-2)  ~to_:(-1) [|0; 1; 2; 3; 4|] = [|3|]]} *)
 
-<<<<<<< HEAD
-  val foldLeft : f:('a -> 'b -> 'b)  -> initial:'b -> 'a array -> 'b
-  (** Transforms an array to a value which is result of running each element in the array through [f],
-=======
   val foldLeft : f:('a -> 'b -> 'b) -> initial:'b -> 'a array -> 'b
   (** Reduces collection to a value which is the accumulated result of running each element in the array through [f], 
->>>>>>> 2b993361
       where each successive invocation is supplied the return value of the previous. 
     
     Read [foldLeft] as 'fold from the left'. 
