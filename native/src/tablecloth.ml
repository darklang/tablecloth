let ( <| ) a b = a b

let ( >> ) (f1 : 'a -> 'b) (f2 : 'b -> 'c) : 'a -> 'c = fun x -> x |> f1 |> f2

let ( << ) (f1 : 'b -> 'c) (f2 : 'a -> 'b) : 'a -> 'c = fun x -> x |> f2 |> f1

let identity (value : 'a) : 'a = value

let flip f x y = f y x

module Tuple2 = struct
  let create a b = (a, b)

  let first ((a, _) : 'a * 'b) : 'a = a

  let second ((_, b) : 'a * 'b) : 'b = b

  let mapFirst ~(f : 'a -> 'x) ((a, b) : 'a * 'b) : 'x * 'b = (f a, b)

  let map_first = mapFirst

  let mapSecond ~(f : 'b -> 'y) ((a, b) : 'a * 'b) : 'a * 'y = (a, f b)

  let map_second = mapSecond

  let mapEach ~(f : 'a -> 'x) ~(g : 'b -> 'y) ((a, b) : 'a * 'b) : 'x * 'y = (f a, g b)

  let map_each = mapEach
  
  let mapAll ~(f : 'a -> 'b) (a1, a2) = (f a1, f a2)

  let map_all = mapAll

  let swap (a, b) = (b, a)

  let curry (f : (('a * 'b) -> 'c))  (a : 'a) (b : 'b) : 'c = f (a, b)

  let uncurry (f : ('a -> 'b -> 'c)) ((a, b) : ('a * 'b)) : 'c = f a b

  let toList (a, b) = [a; b]

  let to_list = toList
end

module Tuple3 = struct
  let create a b c = (a, b, c)
  
  let first ((a, _, _) : 'a * 'b * 'c) : 'a = a

  let second ((_, b, _) : 'a * 'b * 'c) : 'b = b
  
  let third ((_, _, c) : 'a * 'b * 'c) : 'c = c

  let init ((a, b, _) : 'a * 'b * 'c): ('a * 'b) = (a, b)

  let tail ((_, b, c) : 'a * 'b * 'c): ('b * 'c) = (b, c)

  let mapFirst ~(f : 'a -> 'x) ((a, b, c) : 'a * 'b * 'c) : 'x * 'b *'c = (f a, b, c)

  let map_first = mapFirst

  let mapSecond ~(f : 'b -> 'y) ((a, b, c) : 'a * 'b * 'c) : 'a * 'y * 'c = (a, f b, c)

  let map_second = mapSecond

  let mapThird ~(f : 'c -> 'z) ((a, b, c) : 'a * 'b * 'c) : 'a * 'b * 'z = (a, b, f c)

  let map_third = mapThird

  let mapEach ~(f : 'a -> 'x) ~(g : 'b -> 'y) ~(h : 'c -> 'z) ((a, b, c) : 'a * 'b * 'c) : 'x * 'y * 'z = (f a, g b, h c)

  let map_each = mapEach

  let mapAll ~(f: 'a -> 'b) (a1, a2, a3) = (f a1, f a2, f a3)

  let map_all = mapAll

  let rotateLeft ((a, b, c) : 'a * 'b * 'c) : ('b * 'c * 'a) = (b, c, a)

  let rotate_left = rotateLeft

  let rotateRight ((a, b, c) : 'a * 'b * 'c) : ('c * 'a * 'b) = (c, a, b)

  let rotate_right = rotateRight

  let curry (f : (('a * 'b * 'c) -> 'd)) (a : 'a) (b : 'b)  (c : 'c) : 'd = f (a, b, c)

  let uncurry (f : 'a -> 'b -> 'c -> 'd) ((a, b, c) : ('a * 'b * 'c)) : 'd =  f a b c 

  let toList ((a, b, c) : ('a * 'a * 'a)) : 'a list = [a; b; c]

  let to_list = toList
end

module List = struct
  let flatten = Base.List.concat

  let sum (l : int list) : int =
    Base.List.reduce l ~f:( + ) |> Base.Option.value ~default:0


  let floatSum (l : float list) : float =
    Base.List.reduce l ~f:( +. ) |> Base.Option.value ~default:0.0


  let float_sum = floatSum

  let map ~(f : 'a -> 'b) (l : 'a list) : 'b list = Base.List.map l ~f

  let indexedMap ~(f : 'int -> 'a -> 'b) (l : 'a list) : 'b list =
    Base.List.mapi l ~f


  let indexed_map = indexedMap

  let mapi = indexedMap

  let map2 ~(f : 'a -> 'b -> 'c) (a : 'a list) (b : 'b list) : 'c list =
    Base.List.map2_exn a b ~f


  let getBy ~(f : 'a -> bool) (l : 'a list) : 'a option = Base.List.find l ~f

  let get_by = getBy

  let find = getBy

  let elemIndex ~(value : 'a) (l : 'a list) : int option =
    Base.List.findi l ~f:(fun _ v -> v = value)
    |> Base.Option.map ~f:Tuple2.first


  let elem_index = elemIndex

  let rec last (l : 'a list) : 'a option =
    match l with [] -> None | [a] -> Some a | _ :: tail -> last tail


  let member ~(value : 'a) (l : 'a list) : bool =
    Base.List.exists l ~f:(( = ) value)


  let uniqueBy ~(f : 'a -> string) (l : 'a list) : 'a list =
    let rec uniqueHelp
        ~(f : 'a -> string)
        (existing : Base.Set.M(Base.String).t)
        (remaining : 'a list)
        (accumulator : 'a list) : 'a list =
      match remaining with
      | [] ->
          List.rev accumulator
      | first :: rest ->
          let computedFirst = f first in
          if Base.Set.mem existing computedFirst
          then uniqueHelp ~f existing rest accumulator
          else
            uniqueHelp
              ~f
              (Base.Set.add existing computedFirst)
              rest
              (first :: accumulator)
    in
    uniqueHelp ~f (Base.Set.empty (module Base.String)) l []


  let unique_by = uniqueBy

  let getAt ~(index : int) (l : 'a list) : 'a option = Base.List.nth l index

  let get_at = getAt

  let any ~(f : 'a -> bool) (l : 'a list) : bool = List.exists f l

  let head (l : 'a list) : 'a option = Base.List.hd l

  let drop ~(count : int) (l : 'a list) : 'a list = Base.List.drop l count

  let init (l : 'a list) : 'a list option =
    match List.rev l with _ :: rest -> Some (List.rev rest) | [] -> None


  let filterMap ~(f : 'a -> 'b option) (l : 'a list) : 'b list =
    Base.List.filter_map l ~f


  let filter_map = filterMap

  let filter ~(f : 'a -> bool) (l : 'a list) : 'a list = Base.List.filter l ~f

  let concat (ls : 'a list list) : 'a list = Base.List.concat ls

  let partition ~(f : 'a -> bool) (l : 'a list) : 'a list * 'a list =
    Base.List.partition_tf ~f l

  let foldr ~(f : 'b -> 'a -> 'b) ~(init : 'b) (l : 'a list) : 'b =
    List.fold_right (flip f) l init

  let foldl ~(f : 'b -> 'a -> 'b) ~(init : 'b) (l : 'a list) : 'b =
    List.fold_left f init l


  let rec findIndexHelp
      (index : int) ~(predicate : 'a -> bool) (list : 'a list) : int option =
    match list with
    | [] ->
        None
    | x :: xs ->
        if predicate x
        then Some index
        else findIndexHelp (index + 1) ~predicate xs


  let findIndex ~(f : 'a -> bool) (l : 'a list) : int option =
    findIndexHelp 0 ~predicate:f l


  let find_index = findIndex

  let take ~(count : int) (l : 'a list) : 'a list = Base.List.take l count

  let updateAt ~(index : int) ~(f : 'a -> 'a) (list : 'a list) : 'a list =
    if index < 0
    then list
    else
      let head = take ~count:index list in
      let tail = drop ~count:index list in
      match tail with x :: xs -> head @ (f x :: xs) | _ -> list


  let update_at = updateAt

  let length (l : 'a list) : int = List.length l

  let reverse (l : 'a list) : 'a list = List.rev l

  let rec dropWhile ~(f : 'a -> bool) (list : 'a list) : 'a list =
    match list with
    | [] ->
        []
    | x :: xs ->
        if f x then dropWhile ~f xs else list


  let drop_while = dropWhile

  let isEmpty (l : 'a list) : bool = l = []

  let is_empty = isEmpty

  let cons (item : 'a) (l : 'a list) : 'a list = item :: l

  let takeWhile ~(f : 'a -> bool) (l : 'a list) : 'a list =
    let rec takeWhileMemo memo list =
      match list with
      | [] ->
          List.rev memo
      | x :: xs ->
          if f x then takeWhileMemo (x :: memo) xs else List.rev memo
    in
    takeWhileMemo [] l


  let take_while = takeWhile

  let all ~(f : 'a -> bool) (l : 'a list) : bool = Base.List.for_all l ~f

  let tail (l : 'a list) : 'a list option =
    match l with [] -> None | _ :: rest -> Some rest


  let append (l1 : 'a list) (l2 : 'a list) : 'a list = l1 @ l2

  let removeAt ~(index : int) (l : 'a list) : 'a list =
    if index < 0
    then l
    else
      let head = take ~count:index l in
      let tail = drop ~count:index l |> tail in
      match tail with None -> l | Some t -> append head t


  let remove_at = removeAt

  let minimumBy ~(f : 'a -> 'comparable) (l : 'a list) : 'a option =
    let minBy (y, fy) x =
      let fx = f x in
      if fx < fy then (x, fx) else (y, fy)
    in
    match l with
    | [] -> None
    | [m] -> Some m
    | hd :: tl ->
        Some (fst <| foldl ~f:minBy ~init:(hd, f hd) tl)

  let minimum_by = minimumBy

<<<<<<< HEAD
  let maximumBy ~(f : 'a -> 'comparable) (l : 'a list) : 'a option =
    let maxBy (y, fy) x =
=======
  let minimum (list : 'comparable list) : 'comparable option =
    match list with x :: xs -> Some (foldl ~f:min ~init:x xs) | _ -> None

  let maximumBy ~(f : 'a -> 'comparable) (ls : 'a list) : 'a option =
    let maxBy x (y, fy) =
>>>>>>> 02c31770
      let fx = f x in
      if fx > fy then (x, fx) else (y, fy)
    in
    match l with
    | [] -> None
    | [m] -> Some m
    | hd :: tl ->
        Some (fst <| foldl ~f:maxBy ~init:(hd, f hd) tl)

  let maximum_by = maximumBy

  let maximum (list : 'comparable list) : 'comparable option =
    match list with x :: xs -> Some (foldl ~f:max ~init:x xs) | _ -> None


  let sortBy ~(f : 'a -> 'b) (l : 'a list) : 'a list =
    Base.List.sort l ~compare:(fun a b ->
        let a' = f a in
        let b' = f b in
        if a' = b' then 0 else if a' < b' then -1 else 1 )


  let sort_by = sortBy

  let span ~(f : 'a -> bool) (xs : 'a list) : 'a list * 'a list =
    (takeWhile ~f xs, dropWhile ~f xs)


  let rec groupWhile ~(f : 'a -> 'a -> bool) (xs : 'a list) : 'a list list =
    match xs with
    | [] ->
        []
    | x :: xs ->
        let ys, zs = span ~f:(f x) xs in
        (x :: ys) :: groupWhile ~f zs


  let group_while = groupWhile

  let splitAt ~(index : int) (xs : 'a list) : 'a list * 'a list =
    (take ~count:index xs, drop ~count:index xs)


  let split_at = splitAt

  let insertAt ~(index : int) ~(value : 'a) (xs : 'a list) : 'a list =
    take ~count:index xs @ (value :: drop ~count:index xs)


  let insert_at = insertAt

  let splitWhen ~(f : 'a -> bool) (l : 'a list) : ('a list * 'a list) =
    match findIndex ~f l with
      | Some index -> splitAt ~index l
      | None -> (l, []) 


  let split_when = splitWhen

  let intersperse (sep : 'a) (xs : 'a list) : 'a list =
    match xs with
    | [] ->
        []
    | hd :: tl ->
        let step acc x = sep :: x :: acc in
        let spersed = foldr ~f:step ~init:[] tl in
        hd :: spersed


  let initialize (n : int) (f : int -> 'a) : 'a list =
    let rec step i acc = if i < 0 then acc else step (i - 1) (f i :: acc) in
    step (n - 1) []


  let sortWith (f : 'a -> 'a -> int) (l : 'a list) : 'a list =
    Base.List.sort l ~compare:f


  let sort_with = sortWith

  let iter ~(f : 'a -> unit) (l : 'a list) : unit = List.iter f l
end

module Option = struct
  type 'a t = 'a option

  let andThen ~(f : 'a -> 'b option) (o : 'a option) : 'b option =
    match o with None -> None | Some x -> f x


  let and_then = andThen

  let or_ (ma : 'a option) (mb : 'a option) : 'a option =
    match ma with None -> mb | Some _ -> ma


  let orElse (ma : 'a option) (mb : 'a option) : 'a option =
    match mb with None -> ma | Some _ -> mb


  let or_else = orElse

  let map ~(f : 'a -> 'b) (o : 'a option) : 'b option = Base.Option.map o ~f

  let withDefault ~(default : 'a) (o : 'a option) : 'a =
    Base.Option.value o ~default


  let with_default = withDefault

  let foldrValues (l: 'a list) (item : 'a option) : 'a list =
    match item with None -> l | Some v -> v :: l

  let foldr_values = foldrValues

  let values (l : 'a option list) : 'a list =
    List.foldr ~f:foldrValues ~init:[] l


  let toList (o : 'a option) : 'a list =
    match o with None -> [] | Some o -> [o]


  let to_list = toList

  let isSome = Base.Option.is_some

  let is_some = isSome

  let toOption ~(sentinel : 'a) (value : 'a) : 'a option =
    if value = sentinel then None else Some value


  let to_option = toOption
end

module Result = struct
  type ('err, 'ok) t = ('ok, 'err) Base.Result.t

  let withDefault ~(default : 'ok) (r : ('err, 'ok) t) : 'ok =
    Base.Result.ok r |> Base.Option.value ~default


  let with_default = withDefault

  let map2 ~(f : 'a -> 'b -> 'c) (a : ('err, 'a) t) (b : ('err, 'b) t) : ('err, 'c) t =
    match (a, b) with
    | Ok a, Ok b -> Ok (f a b)
    | Error a, Ok _
    | Error a, Error _ -> Error a
    | Ok _, Error b -> Error b

  let combine (l : ('x, 'a) t list) : ('x, 'a list) t =
    List.foldr ~f:(map2 ~f:(fun b a -> a :: b)) ~init:(Ok []) l


  let map (f : 'ok -> 'value) (r : ('err, 'ok) t) : ('err, 'value) t =
    Base.Result.map r ~f


  let toOption (r : ('err, 'ok) t) : 'ok option =
    match r with Ok v -> Some v | _ -> None


  let to_option = toOption

  let andThen ~(f : 'ok -> ('err, 'value) t) (r : ('err, 'ok) t) :
      ('err, 'value) t =
    Base.Result.bind ~f r


  let and_then = andThen

  let pp
      (errf : Format.formatter -> 'err -> unit)
      (okf : Format.formatter -> 'ok -> unit)
      (fmt : Format.formatter)
      (r : ('err, 'ok) t) =
    match r with
    | Ok ok ->
        Format.pp_print_string fmt "<ok: " ;
        okf fmt ok ;
        Format.pp_print_string fmt ">"
    | Error err ->
        Format.pp_print_string fmt "<ok: " ;
        errf fmt err ;
        Format.pp_print_string fmt ">"
end

module Char = struct
  let toCode (c : char) : int = Base.Char.to_int c

  let to_code = toCode

  let fromCode (i : int) : char option = 
    if 0 <= i && i <= 255 then Some (Char.chr i) else None

  let from_code = fromCode

  let toString = Base.Char.to_string

  let to_string = toString

  let fromString (str : string) : char option = match String.length str with
    | 1 -> Some (String.get str 0)
    | _ -> None

  let from_string = fromString

  let toDigit char = match char with
    | '0'..'9' -> Some (toCode char - toCode '0')
    | _ -> None

  let to_digit = toDigit

  let toLowercase = Base.Char.lowercase

  let to_lowercase = toLowercase

  let toUppercase = Base.Char.uppercase

  let to_uppercase = toUppercase

  let isLowercase = Base.Char.is_lowercase

  let is_lowercase = isLowercase

  let isUppercase = Base.Char.is_uppercase

  let is_uppercase = isUppercase

  let isLetter = Base.Char.is_alpha

  let is_letter = isLetter

  let isDigit = Base.Char.is_digit

  let is_digit = isDigit

  let isAlphanumeric = Base.Char.is_alphanum

  let is_alphanumeric = isAlphanumeric

  let isPrintable = Base.Char.is_print

  let is_printable = isPrintable

  let isWhitespace = Base.Char.is_whitespace
  
  let is_whitespace = isWhitespace
end

module String = struct
  let length = String.length

  let toInt (s : string) : (string, int) Result.t =
    try Ok (int_of_string s) with e -> Error (Printexc.to_string e)


  let to_int = toInt

  let toFloat (s : string) : (string, float) Result.t =
    try Ok (float_of_string s) with e -> Error (Printexc.to_string e)


  let to_float = toFloat

  let uncons (s : string) : (char * string) option =
    match s with
    | "" ->
        None
    | s ->
        Some (s.[0], String.sub s 1 (String.length s - 1))


  let dropLeft ~(count : int) (s : string) : string =
    Base.String.drop_prefix s count


  let drop_left = dropLeft

  let dropRight ~(count : int) (s : string) : string =
    Base.String.drop_suffix s count


  let drop_right = dropRight

  let split ~(on : string) (s : string) : string list =
    let on = Str.regexp_string on in
    Str.split on s


  let join ~(sep : string) (l : string list) : string = String.concat sep l

  let endsWith ~(suffix : string) (s : string) =
    Base.String.is_suffix ~suffix s


  let ends_with = endsWith

  let startsWith ~(prefix : string) (s : string) =
    Base.String.is_prefix ~prefix s


  let starts_with = startsWith

  let toLower (s : string) : string = String.lowercase_ascii s

  let to_lower = toLower

  let toUpper (s : string) : string = String.uppercase_ascii s

  let to_upper = toUpper

  let uncapitalize (s : string) : string = String.uncapitalize_ascii s

  let capitalize (s : string) : string = String.capitalize_ascii s

  let isCapitalized (s : string) : bool = s = String.capitalize_ascii s

  let is_capitalized = isCapitalized

  let contains ~(substring : string) (s : string) : bool =
    Base.String.is_substring s ~substring


  let repeat ~(count : int) (s : string) : string =
    Base.List.init count ~f:(fun _ -> s) |> Base.String.concat

  let reverse (s : string) = Base.String.rev s

  let fromList (l : char list) : string = Base.String.of_char_list l

  let from_list = fromList

  let toList (s : string) : char list = Base.String.to_list s

  let to_list = toList

  let fromInt (i : int) : string = string_of_int i

  let from_int = fromInt

  let concat = String.concat ""

  let fromChar (c : char) : string = Base.String.of_char c

  let from_char = fromChar

  let slice ~from ~to_ str = String.sub str from (to_ - from)

  let trim = String.trim

  let insertAt ~(insert : string) ~(index : int) (s : string) : string =
    let length = String.length s in
    let startCount = index in
    let endCount = length - index in
    let start = dropRight ~count:endCount s in
    let end_ = dropLeft ~count:startCount s in
    join ~sep:"" [start; insert; end_]


  let insert_at = insertAt
end

module IntSet = struct
  module Set = Base.Set.M (Base.Int)

  let __pp_value = Format.pp_print_int

  type t = Set.t

  type value = int

  let fromList (l : value list) : t = Base.Set.of_list (module Base.Int) l

  let from_list = fromList

  let member ~(value : value) (s : t) : bool = Base.Set.mem s value

  let diff (set1 : t) (set2 : t) : t = Base.Set.diff set1 set2

  let isEmpty (s : t) : bool = Base.Set.is_empty s

  let is_empty = isEmpty

  let toList (s : t) : value list = Base.Set.to_list s

  let to_list = toList

  let ofList (s : value list) : t = Base.Set.of_list (module Base.Int) s

  let of_list = ofList

  let union (s1 : t) (s2 : t) : t = Base.Set.union s1 s2

  let empty = Base.Set.empty (module Base.Int)

  let add ~(value : value) (s : t) : t = Base.Set.add s value

  let remove ~(value : value) (set : t) = Base.Set.remove set value

  let set ~(value : value) (set : t) = add ~value set

  let has = member

  let pp (fmt : Format.formatter) (set : t) =
    Format.pp_print_string fmt "{ " ;
    Base.Set.iter set ~f:(fun v ->
        __pp_value fmt v ;
        Format.pp_print_string fmt ", " ) ;
    Format.pp_print_string fmt " }" ;
    ()
end

module StrSet = struct
  module Set = Base.Set.M (Base.String)

  let __pp_value = Format.pp_print_string

  type t = Set.t

  type value = string

  let fromList (l : value list) : t = Base.Set.of_list (module Base.String) l

  let from_list = fromList

  let member ~(value : value) (set : t) : bool = Base.Set.mem set value

  let diff (set1 : t) (set2 : t) : t = Base.Set.diff set1 set2

  let isEmpty (s : t) : bool = Base.Set.is_empty s

  let is_empty = isEmpty

  let toList (s : t) : value list = Base.Set.to_list s

  let to_list = toList

  let ofList (s : value list) : t = Base.Set.of_list (module Base.String) s

  let of_list = ofList

  let add ~(value : value) (s : t) : t = Base.Set.add s value

  let union (s1 : t) (s2 : t) : t = Base.Set.union s1 s2

  let empty = Base.Set.empty (module Base.String)

  let remove ~(value : value) (set : t) = Base.Set.remove set value

  let set ~(value : value) (set : t) = add ~value set

  let has = member

  let pp (fmt : Format.formatter) (set : t) =
    Format.pp_print_string fmt "{ " ;
    Base.Set.iter set ~f:(fun v ->
        __pp_value fmt v ;
        Format.pp_print_string fmt ", " ) ;
    Format.pp_print_string fmt " }" ;
    ()
end

module StrDict = struct
  module Map = Base.Map.M (Base.String)

  type key = string

  type 'value t = 'value Map.t

  let toList t : ('key * 'value) list = Base.Map.to_alist t

  let to_list = toList

  let empty : 'value t = Base.Map.empty (module Base.String)

  let fromList (l : ('key * 'value) list) : 'value t =
    Base.Map.of_alist_reduce (module Base.String) ~f:(fun _ r -> r) l


  let from_list = fromList

  let get ~(key : key) (dict : 'value t) : 'value option =
    Base.Map.find dict key


  let insert ~(key : key) ~(value : 'value) (dict : 'value t) : 'value t =
    Base.Map.set dict ~key ~data:value


  let keys dict : key list = Base.Map.keys dict

  let update ~(key : key) ~(f : 'v option -> 'v option) (dict : 'value t) :
      'value t =
    Base.Map.change dict key ~f


  let map dict ~(f : 'a -> 'b) = Base.Map.map dict ~f

  let pp
      (valueFormatter : Format.formatter -> 'value -> unit)
      (fmt : Format.formatter)
      (map : 'value t) =
    Format.pp_print_string fmt "{ " ;
    Base.Map.iteri map ~f:(fun ~key ~data ->
        Format.pp_print_string fmt key ;
        Format.pp_print_string fmt ": " ;
        valueFormatter fmt data ;
        Format.pp_print_string fmt ",  " ) ;
    Format.pp_print_string fmt "}" ;
    ()


  let merge
      ~(f : key -> 'v1 option -> 'v2 option -> 'v3 option)
      (dict1 : 'v1 t)
      (dict2 : 'v2 t) : 'v3 t =
    Base.Map.merge dict1 dict2 ~f:(fun ~key desc ->
        match desc with
        | `Left v1 ->
            f key (Some v1) None
        | `Right v2 ->
            f key None (Some v2)
        | `Both (v1, v2) ->
            f key (Some v1) (Some v2) )
end

module IntDict = struct
  module Map = Base.Map.M (Base.Int)

  type key = int

  type 'value t = 'value Map.t

  let toList t : ('key * 'value) list = Base.Map.to_alist t

  let to_list = toList

  let empty : 'value t = Base.Map.empty (module Base.Int)

  let fromList (l : ('key * 'value) list) : 'value t =
    Base.Map.of_alist_reduce (module Base.Int) ~f:(fun _ r -> r) l


  let from_list = fromList

  let get ~(key : key) (dict : 'value t) : 'value option =
    Base.Map.find dict key


  let insert ~(key : key) ~(value : 'value) (dict : 'value t) : 'value t =
    Base.Map.set dict ~key ~data:value


  let keys dict : key list = Base.Map.keys dict

  let update ~(key : key) ~(f : 'v option -> 'v option) (dict : 'value t) :
      'value t =
    Base.Map.change dict key ~f


  let map dict ~(f : 'a -> 'b) = Base.Map.map dict ~f

  let pp
      (valueFormatter : Format.formatter -> 'value -> unit)
      (fmt : Format.formatter)
      (map : 'value t) =
    Format.pp_print_string fmt "{ " ;
    Base.Map.iteri map ~f:(fun ~key ~data ->
        Format.pp_print_int fmt key ;
        Format.pp_print_string fmt ": " ;
        valueFormatter fmt data ;
        Format.pp_print_string fmt ",  " ) ;
    Format.pp_print_string fmt "}" ;
    ()


  let merge
      ~(f : key -> 'v1 option -> 'v2 option -> 'v3 option)
      (dict1 : 'v1 t)
      (dict2 : 'v2 t) : 'v3 t =
    Base.Map.merge dict1 dict2 ~f:(fun ~key desc ->
        match desc with
        | `Left v1 ->
            f key (Some v1) None
        | `Right v2 ->
            f key None (Some v2)
        | `Both (v1, v2) ->
            f key (Some v1) (Some v2) )
end<|MERGE_RESOLUTION|>--- conflicted
+++ resolved
@@ -294,16 +294,8 @@
 
   let minimum_by = minimumBy
 
-<<<<<<< HEAD
   let maximumBy ~(f : 'a -> 'comparable) (l : 'a list) : 'a option =
     let maxBy (y, fy) x =
-=======
-  let minimum (list : 'comparable list) : 'comparable option =
-    match list with x :: xs -> Some (foldl ~f:min ~init:x xs) | _ -> None
-
-  let maximumBy ~(f : 'a -> 'comparable) (ls : 'a list) : 'a option =
-    let maxBy x (y, fy) =
->>>>>>> 02c31770
       let fx = f x in
       if fx > fy then (x, fx) else (y, fy)
     in
@@ -358,7 +350,7 @@
   let splitWhen ~(f : 'a -> bool) (l : 'a list) : ('a list * 'a list) =
     match findIndex ~f l with
       | Some index -> splitAt ~index l
-      | None -> (l, []) 
+      | None -> (l, [])
 
 
   let split_when = splitWhen
@@ -498,7 +490,7 @@
 
   let to_code = toCode
 
-  let fromCode (i : int) : char option = 
+  let fromCode (i : int) : char option =
     if 0 <= i && i <= 255 then Some (Char.chr i) else None
 
   let from_code = fromCode
@@ -552,7 +544,7 @@
   let is_printable = isPrintable
 
   let isWhitespace = Base.Char.is_whitespace
-  
+
   let is_whitespace = isWhitespace
 end
 
