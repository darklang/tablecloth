--- conflicted
+++ resolved
@@ -663,17 +663,10 @@
   let map (f : 'ok -> 'value) (r : ('err, 'ok) t) : ('err, 'value) t =
     Base.Result.map r ~f
 
-<<<<<<< HEAD
-  let fromOption ~(error) ma =
-    match ma with
-    | None -> fail error
-    | Some right -> succeed right
-=======
 
   let fromOption ~error ma =
     match ma with None -> fail error | Some right -> succeed right
 
->>>>>>> 2b993361
 
   let from_option = fromOption
 
@@ -1199,18 +1192,7 @@
 
   let toList = Base.Set.to_list
 
-<<<<<<< HEAD
   let to_list = toList
-=======
-  let pp (fmt : Format.formatter) (set : t) =
-    Format.pp_print_string fmt "{ " ;
-    Base.Set.iter set ~f:(fun v ->
-        __pp_value fmt v ;
-        Format.pp_print_string fmt ", ") ;
-    Format.pp_print_string fmt " }" ;
-    ()
-end
->>>>>>> 2b993361
 
   module Poly = struct
     type nonrec 'a t = ('a, Base.Comparator.Poly.comparator_witness) t
@@ -1257,18 +1239,8 @@
 
     let fromList = Base.Set.of_list (module Base.String)
 
-<<<<<<< HEAD
     let from_list = fromList
   end
-=======
-  let pp (fmt : Format.formatter) (set : t) =
-    Format.pp_print_string fmt "{ " ;
-    Base.Set.iter set ~f:(fun v ->
-        __pp_value fmt v ;
-        Format.pp_print_string fmt ", ") ;
-    Format.pp_print_string fmt " }" ;
-    ()
->>>>>>> 2b993361
 end
 
 module Map = struct
@@ -1286,13 +1258,8 @@
 
   let get = Base.Map.find
 
-<<<<<<< HEAD
   let update m ~key ~f =
     Base.Map.change m key ~f
-=======
-
-  let from_list = fromList
->>>>>>> 2b993361
 
   let merge m1 m2 ~f =
     Base.Map.merge m1 m2 ~f:(fun ~key desc ->
@@ -1301,24 +1268,14 @@
       | `Right v2 -> f key None (Some v2)
       | `Both (v1, v2) -> f key (Some v1) (Some v2) )
 
-<<<<<<< HEAD
   let map = Base.Map.map
 
   let filter = Base.Map.filter
-=======
-
-  let insert ~(key : key) ~(value : 'value) (dict : 'value t) : 'value t =
-    Base.Map.set dict ~key ~data:value
-
-
-  let keys dict : key list = Base.Map.keys dict
->>>>>>> 2b993361
 
   let partition m ~f = Base.Map.partition_mapi m ~f:(fun ~key ~data ->
     if (f ~key ~value:data) then `Fst data else `Snd data
   )
 
-<<<<<<< HEAD
   let find m ~f = Base.Map.fold m ~init:None ~f:(fun ~key ~data matching ->
     match matching with
     | Some _ -> matching
@@ -1338,38 +1295,6 @@
   )
 
   let keys = Base.Map.keys
-=======
-
-  let map dict ~(f : 'a -> 'b) = Base.Map.map dict ~f
-
-  let pp
-      (valueFormatter : Format.formatter -> 'value -> unit)
-      (fmt : Format.formatter)
-      (map : 'value t) =
-    Format.pp_print_string fmt "{ " ;
-    Base.Map.iteri map ~f:(fun ~key ~data ->
-        Format.pp_print_string fmt key ;
-        Format.pp_print_string fmt ": " ;
-        valueFormatter fmt data ;
-        Format.pp_print_string fmt ",  ") ;
-    Format.pp_print_string fmt "}" ;
-    ()
-
-
-  let merge
-      ~(f : key -> 'v1 option -> 'v2 option -> 'v3 option)
-      (dict1 : 'v1 t)
-      (dict2 : 'v2 t) : 'v3 t =
-    Base.Map.merge dict1 dict2 ~f:(fun ~key desc ->
-        match desc with
-        | `Left v1 ->
-            f key (Some v1) None
-        | `Right v2 ->
-            f key None (Some v2)
-        | `Both (v1, v2) ->
-            f key (Some v1) (Some v2))
-end
->>>>>>> 2b993361
 
   let values = Base.Map.data
 
@@ -1386,32 +1311,17 @@
 
     let empty = Base.Map.Poly.empty
 
-<<<<<<< HEAD
     let singleton ~key ~value = Base.Map.Poly.singleton key value
-=======
-
-  let from_list = fromList
->>>>>>> 2b993361
 
     let fromList l = Base.Map.Poly.of_alist_reduce l ~f:(fun _ curr -> curr)
 
-<<<<<<< HEAD
     let from_list = fromList
 
     let fromArray a = Array.toList a |> fromList
-=======
-
-  let insert ~(key : key) ~(value : 'value) (dict : 'value t) : 'value t =
-    Base.Map.set dict ~key ~data:value
-
-
-  let keys dict : key list = Base.Map.keys dict
->>>>>>> 2b993361
 
     let from_array = fromArray
   end
 
-<<<<<<< HEAD
   module Int = struct
     type nonrec 'v t = (Int.t, 'v, Base.Int.comparator_witness) t
 
@@ -1443,35 +1353,4 @@
 
     let from_array = fromArray
   end
-=======
-
-  let map dict ~(f : 'a -> 'b) = Base.Map.map dict ~f
-
-  let pp
-      (valueFormatter : Format.formatter -> 'value -> unit)
-      (fmt : Format.formatter)
-      (map : 'value t) =
-    Format.pp_print_string fmt "{ " ;
-    Base.Map.iteri map ~f:(fun ~key ~data ->
-        Format.pp_print_int fmt key ;
-        Format.pp_print_string fmt ": " ;
-        valueFormatter fmt data ;
-        Format.pp_print_string fmt ",  ") ;
-    Format.pp_print_string fmt "}" ;
-    ()
-
-
-  let merge
-      ~(f : key -> 'v1 option -> 'v2 option -> 'v3 option)
-      (dict1 : 'v1 t)
-      (dict2 : 'v2 t) : 'v3 t =
-    Base.Map.merge dict1 dict2 ~f:(fun ~key desc ->
-        match desc with
-        | `Left v1 ->
-            f key (Some v1) None
-        | `Right v2 ->
-            f key None (Some v2)
-        | `Both (v1, v2) ->
-            f key (Some v1) (Some v2))
->>>>>>> 2b993361
 end