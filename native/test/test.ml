open Tablecloth
module AT = Alcotest

let t_Char () =
  AT.check AT.int "toCode" (Char.toCode 'a') 97;

  AT.check (AT.option AT.char) "fromCode - valid ASCII codes return the corresponding character" (Char.fromCode 97) (Some 'a');
  AT.check (AT.option AT.char) "fromCode - negative integers return none" (Char.fromCode (-1)) None;
  AT.check (AT.option AT.char) "fromCode - integers greater than 255 return none" (Char.fromCode 256) None;

  AT.check AT.string "toString" (Char.toString 'a') "a";

  AT.check (AT.option AT.char) "fromString - one-length string return Some" (Char.fromString "a") (Some 'a');
  AT.check (AT.option AT.char) "fromString - multi character strings return none" (Char.fromString "abc") None;
  AT.check (AT.option AT.char) "fromString - zero length strings return none" (Char.fromString "") None;

  AT.check AT.char "toLowercase - converts uppercase ASCII characters to lowercase" (Char.toLowercase 'A') 'a';
  AT.check AT.char "toLowercase - perserves lowercase characters" (Char.toLowercase 'a') 'a';
  AT.check AT.char "toLowercase - perserves non-alphabet characters" (Char.toLowercase '7') '7';
  AT.check AT.char "toUppercase - perserves non-ASCII characters" (Char.toUppercase '\237') '\237';

  AT.check AT.char "toUppercase - converts lowercase ASCII characters to uppercase" (Char.toUppercase 'a') 'A';
  AT.check AT.char "toUppercase - perserves uppercase characters" (Char.toUppercase 'A') 'A';
  AT.check AT.char "toUppercase - perserves non-alphabet characters" (Char.toUppercase '7') '7';
  AT.check AT.char "toUppercase - perserves non-ASCII characters" (Char.toUppercase '\236') '\236';

  AT.check (AT.option AT.int) "toDigit - converts ASCII characters representing digits into integers" (Char.toDigit '0') (Some 0);
  AT.check (AT.option AT.int) "toDigit - converts ASCII characters representing digits into integers" (Char.toDigit '8') (Some 8);
  AT.check (AT.option AT.int) "toDigit - converts ASCII characters representing digits into integers" (Char.toDigit 'a') None;

  AT.check AT.bool "isLowercase - returns true for any lowercase character" (Char.isLowercase 'a') true;
  AT.check AT.bool "isLowercase - returns false for all other characters" (Char.isLowercase '7') false;      
  AT.check AT.bool "isLowercase - returns false for non-ASCII characters" (Char.isLowercase '\236') false;      

  AT.check AT.bool "isUppercase - returns true for any uppercase character" (Char.isUppercase 'A') true;
  AT.check AT.bool "isUppercase - returns false for all other characters" (Char.isUppercase '7') false;      
  AT.check AT.bool "isUppercase - returns false for non-ASCII characters" (Char.isLowercase '\237') false;      

  AT.check AT.bool "isLetter - returns true for any ASCII alphabet character" (Char.isLetter 'A') true;
  AT.check AT.bool "isLetter - returns false for all other characters" (Char.isLetter '\n') false;
  AT.check AT.bool "isLetter - returns false for non-ASCII characters" (Char.isLetter '\236') false;

  AT.check AT.bool "isDigit - returns true for digits 0-9" (Char.isDigit '5') true;
  AT.check AT.bool "isDigit - returns false for all other characters" (Char.isDigit 'a') false;

  AT.check AT.bool "isAlphanumeric - returns true for any alphabet or digit character" (Char.isAlphanumeric 'A') true;
  AT.check AT.bool "isAlphanumeric - returns false for all other characters" (Char.isAlphanumeric '?') false;      

  AT.check AT.bool "isPrintable - returns true for a printable character" (Char.isPrintable '~') true;
  AT.check (AT.option AT.bool) "isPrintable - returns false for non-printable character" (Char.fromCode 31 |> Option.map ~f:Char.isPrintable ) (Some false);      

  AT.check AT.bool "isWhitespace - returns true for any whitespace character" (Char.isWhitespace ' ') true;
  AT.check AT.bool "isWhitespace - returns false for a non-whitespace character" (Char.isWhitespace 'a') false;      
  ()

let t_List () =
  AT.check (AT.list AT.int) "reverse empty list" (List.reverse []) [];
  AT.check (AT.list AT.int) "reverse one element" (List.reverse [0]) [0];
  AT.check (AT.list AT.int) "reverse two elements" (List.reverse [0;1]) [1;0];

  AT.check (AT.list AT.int) "map2 empty lists" (List.map2 ~f:(+) [] []) [];
  AT.check (AT.list AT.int) "map2 one element" (List.map2 ~f:(+) [1] [1]) [2];
  AT.check (AT.list AT.int) "map2 two elements" (List.map2 ~f:(+) [1;2] [1;2]) [2;4];

  AT.check (AT.list AT.int) "indexedMap empty list" (List.indexedMap ~f:(fun i _ -> i) []) [];
  AT.check (AT.list AT.int) "indexedMap one element" (List.indexedMap ~f:(fun i _ -> i) ['a']) [0];
  AT.check (AT.list AT.int) "indexedMap two elements" (List.indexedMap ~f:(fun i _ -> i) ['a';'b']) [0;1];

  AT.check (AT.list AT.int) "indexedMap empty list" (List.indexedMap ~f:(fun _ n -> n + 1) []) [];
  AT.check (AT.list AT.int) "indexedMap one element" (List.indexedMap ~f:(fun _ n -> n + 1) [-1]) [0];
  AT.check (AT.list AT.int) "indexedMap two elements" (List.indexedMap ~f:(fun _ n -> n + 1) [-1; 0]) [0;1];


  AT.check (AT.pair (AT.list AT.int) (AT.list AT.int)) "partition empty list" (List.partition ~f:(fun x -> x mod 2 = 0) []) ([], []);
  AT.check (AT.pair (AT.list AT.int) (AT.list AT.int)) "partition one element" (List.partition ~f:(fun x -> x mod 2 = 0) [1]) ([], [1]);
  AT.check (AT.pair (AT.list AT.int) (AT.list AT.int)) "partition four elements" (List.partition ~f:(fun x -> x mod 2 = 0) [1;2;3;4]) ([2;4], [1;3]);

<<<<<<< HEAD
  AT.check (AT.option AT.int) "minimumBy empty list" (List.minimumBy ~f:(fun x -> x + 2) []) None;
  AT.check (AT.option AT.int) "minimumBy one element" (List.minimumBy  ~f:(fun x -> x + 2) [1]) (Some 1);
  AT.check (AT.option AT.int) "minimumBy four elements" (List.minimumBy ~f:(fun x -> x + 2) [1;2;3;4]) (Some 1);

  AT.check (AT.option AT.int) "maximumBy empty list" (List.maximumBy ~f:(fun x -> x + 2) []) None;
  AT.check (AT.option AT.int) "maximumBy one element" (List.maximumBy  ~f:(fun x -> x + 2) [1]) (Some 1);
  AT.check (AT.option AT.int) "maximumBy four elements" (List.maximumBy ~f:(fun x -> x + 2) [1;2;3;4]) (Some 4);

  AT.check (AT.list AT.string) "intersperse empty list" (List.intersperse "on" []) [];
  AT.check (AT.list AT.string) "intersperse one turtle" (List.intersperse "on" ["turtles"]) ["turtles"];
  AT.check (AT.list AT.string) "intersperse three turtles" (List.intersperse "on" ["turtles";"turtles";"turtles"]) ["turtles";"on";"turtles";"on";"turtles"];

  ()

let t_Option () =
  AT.check (AT.list AT.int) "values empty list" (Option.values []) [];
  AT.check (AT.list AT.int) "values one None" (Option.values [None]) [];
  AT.check (AT.list AT.int) "values two Nones" (Option.values [None;None]) [];
  AT.check (AT.list AT.int) "values one Some" (Option.values [Some 1]) [1];
  AT.check (AT.list AT.int) "values two Somes" (Option.values [Some 1;Some 1]) [1;1];
  AT.check (AT.list AT.int) "values mixed" (Option.values [None;Some 1]) [1];
=======
  AT.check (AT.pair (AT.list AT.int) (AT.list AT.int)) "split_when four elements" (List.split_when ~f:(fun x -> x mod 2 = 0) [1;3;2;4]) ([1;3], [2;4]);
  AT.check (AT.pair (AT.list AT.int) (AT.list AT.int)) "split_when at zero" (List.split_when ~f:(fun x -> x mod 2 = 0) [2;4;6]) ([], [2;4;6]);
  AT.check (AT.pair (AT.list AT.int) (AT.list AT.int)) "split_when at end" (List.split_when ~f:(fun x -> x mod 2 = 0) [1;3;5]) ([1;3;5], []);
  AT.check (AT.pair (AT.list AT.int) (AT.list AT.int)) "split_when empty list" (List.split_when ~f:(fun x -> x mod 2 = 0) []) ([], []);
>>>>>>> 02c31770

  ()

let t_String () =
  AT.check
    AT.bool
    "imported correctly"
    true
    (Tablecloth.String.length == String.length) ;

  AT.check AT.int "length" (String.length "") 0;
  AT.check AT.int "length" (String.length "123") 3;

  AT.check AT.string "reverse" (String.reverse "") "";
  AT.check AT.string "reverse" (String.reverse "stressed") "desserts";

  ()

let t_Tuple2 () =
  AT.check (AT.pair AT.int AT.int) "create" (Tuple2.create 3 4) (3, 4);

  AT.check AT.int "first" (Tuple2.first (3, 4)) 3;

  AT.check AT.int "second" (Tuple2.second (3, 4)) 4;

  AT.check (AT.pair AT.string AT.int) "mapFirst" (Tuple2.mapFirst ~f:String.reverse ("stressed", 16)) ("desserts", 16);

  AT.check (AT.pair AT.string (AT.float 0.)) "mapSecond" (Tuple2.mapSecond ~f:sqrt ("stressed", 16.)) ("stressed", 4.);

  AT.check (AT.pair AT.string (AT.float 0.)) "mapEach" (Tuple2.mapEach ~f:String.reverse ~g:sqrt ("stressed", 16.)) ("desserts", 4.);

  AT.check (AT.pair AT.string AT.string) "mapAll" (Tuple2.mapAll ~f:String.reverse ("was", "stressed")) ("saw", "desserts");

  AT.check (AT.pair AT.int AT.int) "swap" (Tuple2.swap (3, 4)) (4, 3);

  AT.check AT.int "curry" (Tuple2.curry (fun (a, b) -> a + b) 3 4) 7;

  AT.check AT.int "uncurry" (Tuple2.uncurry (fun a b -> a + b) (3, 4)) 7;

  AT.check (AT.list AT.int) "toList" (Tuple2.toList (3, 4)) [3; 4;];

  ()

let trio a b c = 
  let eq (a1, b1, c1) (a2, b2, c2) = AT.equal a a1 a2 && AT.equal b b1 b2 && AT.equal c c1 c2 in
  let pp ppf (x, y, z) = Fmt.pf ppf "@[<1>(@[%a@],@ @[%a@],@ @[%a@])@]" (AT.pp a) x (AT.pp b) y (AT.pp c) z in
  AT.testable pp eq

let t_Tuple3 () =
  AT.check (trio AT.int AT.int AT.int) "create" (Tuple3.create 3 4 5) (3, 4, 5);

  AT.check AT.int "first" (Tuple3.first (3, 4, 5)) 3;

  AT.check AT.int "second" (Tuple3.second (3, 4, 5)) 4;      

  AT.check AT.int "third" (Tuple3.third (3, 4, 5)) 5;      

  AT.check (AT.pair AT.int AT.int) "init" (Tuple3.init (3, 4, 5)) (3, 4);      

  AT.check (AT.pair AT.int AT.int) "tail" (Tuple3.tail (3, 4, 5)) (4, 5);      

  AT.check (trio AT.string AT.int AT.bool) "mapFirst" (Tuple3.mapFirst ~f:String.reverse ("stressed", 16, false)) ("desserts", 16, false);

  AT.check (trio AT.string (AT.float 0.) AT.bool) "mapSecond" (Tuple3.mapSecond ~f:sqrt ("stressed", 16., false)) ("stressed", 4., false);

  AT.check (trio AT.string AT.int AT.bool) "mapThird" (Tuple3.mapThird ~f:not ("stressed", 16, false)) ("stressed", 16, true);

  AT.check (trio AT.string (AT.float 0.) AT.bool) "mapEach" (Tuple3.mapEach ~f:String.reverse ~g:sqrt ~h:not ("stressed", 16., false)) ("desserts", 4., true);

  AT.check (trio AT.string AT.string AT.string) "mapAll" (Tuple3.mapAll ~f:String.reverse ("was", "stressed", "now")) ("saw", "desserts", "won");
  
  AT.check (trio AT.int AT.int AT.int) "rotateLeft" (Tuple3.rotateLeft (3, 4, 5)) (4, 5, 3);
  
  AT.check (trio AT.int AT.int AT.int) "rotateRight" (Tuple3.rotateRight (3, 4, 5)) (5, 3, 4);

  AT.check AT.int "curry" (Tuple3.curry (fun (a, b, c) -> a + b + c) 3 4 5) 12;

  AT.check AT.int "uncurry" (Tuple3.uncurry (fun a b c -> a + b + c) (3, 4, 5)) 12;

  AT.check (AT.list AT.int) "toList" (Tuple3.toList (3, 4, 5)) [3; 4; 5;];

  ()

let suite = [
<<<<<<< HEAD
  ("List", `Quick, t_List);
  ("Option", `Quick, t_Option);
  ("String", `Quick, t_String);
=======
  ("Char", `Quick, t_Char); 
  ("String", `Quick, t_String); 
>>>>>>> 02c31770
  ("Tuple2", `Quick, t_Tuple2);
  ("Tuple3", `Quick, t_Tuple3);
]

let () =
  let suite, exit = Junit_alcotest.run_and_report "suite" [("tests", suite)] in
  let report = Junit.make [suite] in
  Junit.to_file report "test-native.xml"<|MERGE_RESOLUTION|>--- conflicted
+++ resolved
@@ -29,12 +29,12 @@
   AT.check (AT.option AT.int) "toDigit - converts ASCII characters representing digits into integers" (Char.toDigit 'a') None;
 
   AT.check AT.bool "isLowercase - returns true for any lowercase character" (Char.isLowercase 'a') true;
-  AT.check AT.bool "isLowercase - returns false for all other characters" (Char.isLowercase '7') false;      
-  AT.check AT.bool "isLowercase - returns false for non-ASCII characters" (Char.isLowercase '\236') false;      
+  AT.check AT.bool "isLowercase - returns false for all other characters" (Char.isLowercase '7') false;
+  AT.check AT.bool "isLowercase - returns false for non-ASCII characters" (Char.isLowercase '\236') false;
 
   AT.check AT.bool "isUppercase - returns true for any uppercase character" (Char.isUppercase 'A') true;
-  AT.check AT.bool "isUppercase - returns false for all other characters" (Char.isUppercase '7') false;      
-  AT.check AT.bool "isUppercase - returns false for non-ASCII characters" (Char.isLowercase '\237') false;      
+  AT.check AT.bool "isUppercase - returns false for all other characters" (Char.isUppercase '7') false;
+  AT.check AT.bool "isUppercase - returns false for non-ASCII characters" (Char.isLowercase '\237') false;
 
   AT.check AT.bool "isLetter - returns true for any ASCII alphabet character" (Char.isLetter 'A') true;
   AT.check AT.bool "isLetter - returns false for all other characters" (Char.isLetter '\n') false;
@@ -44,13 +44,13 @@
   AT.check AT.bool "isDigit - returns false for all other characters" (Char.isDigit 'a') false;
 
   AT.check AT.bool "isAlphanumeric - returns true for any alphabet or digit character" (Char.isAlphanumeric 'A') true;
-  AT.check AT.bool "isAlphanumeric - returns false for all other characters" (Char.isAlphanumeric '?') false;      
+  AT.check AT.bool "isAlphanumeric - returns false for all other characters" (Char.isAlphanumeric '?') false;
 
   AT.check AT.bool "isPrintable - returns true for a printable character" (Char.isPrintable '~') true;
-  AT.check (AT.option AT.bool) "isPrintable - returns false for non-printable character" (Char.fromCode 31 |> Option.map ~f:Char.isPrintable ) (Some false);      
+  AT.check (AT.option AT.bool) "isPrintable - returns false for non-printable character" (Char.fromCode 31 |> Option.map ~f:Char.isPrintable ) (Some false);
 
   AT.check AT.bool "isWhitespace - returns true for any whitespace character" (Char.isWhitespace ' ') true;
-  AT.check AT.bool "isWhitespace - returns false for a non-whitespace character" (Char.isWhitespace 'a') false;      
+  AT.check AT.bool "isWhitespace - returns false for a non-whitespace character" (Char.isWhitespace 'a') false;
   ()
 
 let t_List () =
@@ -75,7 +75,11 @@
   AT.check (AT.pair (AT.list AT.int) (AT.list AT.int)) "partition one element" (List.partition ~f:(fun x -> x mod 2 = 0) [1]) ([], [1]);
   AT.check (AT.pair (AT.list AT.int) (AT.list AT.int)) "partition four elements" (List.partition ~f:(fun x -> x mod 2 = 0) [1;2;3;4]) ([2;4], [1;3]);
 
-<<<<<<< HEAD
+  AT.check (AT.pair (AT.list AT.int) (AT.list AT.int)) "split_when four elements" (List.split_when ~f:(fun x -> x mod 2 = 0) [1;3;2;4]) ([1;3], [2;4]);
+  AT.check (AT.pair (AT.list AT.int) (AT.list AT.int)) "split_when at zero" (List.split_when ~f:(fun x -> x mod 2 = 0) [2;4;6]) ([], [2;4;6]);
+  AT.check (AT.pair (AT.list AT.int) (AT.list AT.int)) "split_when at end" (List.split_when ~f:(fun x -> x mod 2 = 0) [1;3;5]) ([1;3;5], []);
+  AT.check (AT.pair (AT.list AT.int) (AT.list AT.int)) "split_when empty list" (List.split_when ~f:(fun x -> x mod 2 = 0) []) ([], []);
+
   AT.check (AT.option AT.int) "minimumBy empty list" (List.minimumBy ~f:(fun x -> x + 2) []) None;
   AT.check (AT.option AT.int) "minimumBy one element" (List.minimumBy  ~f:(fun x -> x + 2) [1]) (Some 1);
   AT.check (AT.option AT.int) "minimumBy four elements" (List.minimumBy ~f:(fun x -> x + 2) [1;2;3;4]) (Some 1);
@@ -97,12 +101,6 @@
   AT.check (AT.list AT.int) "values one Some" (Option.values [Some 1]) [1];
   AT.check (AT.list AT.int) "values two Somes" (Option.values [Some 1;Some 1]) [1;1];
   AT.check (AT.list AT.int) "values mixed" (Option.values [None;Some 1]) [1];
-=======
-  AT.check (AT.pair (AT.list AT.int) (AT.list AT.int)) "split_when four elements" (List.split_when ~f:(fun x -> x mod 2 = 0) [1;3;2;4]) ([1;3], [2;4]);
-  AT.check (AT.pair (AT.list AT.int) (AT.list AT.int)) "split_when at zero" (List.split_when ~f:(fun x -> x mod 2 = 0) [2;4;6]) ([], [2;4;6]);
-  AT.check (AT.pair (AT.list AT.int) (AT.list AT.int)) "split_when at end" (List.split_when ~f:(fun x -> x mod 2 = 0) [1;3;5]) ([1;3;5], []);
-  AT.check (AT.pair (AT.list AT.int) (AT.list AT.int)) "split_when empty list" (List.split_when ~f:(fun x -> x mod 2 = 0) []) ([], []);
->>>>>>> 02c31770
 
   ()
 
@@ -146,6 +144,100 @@
 
   ()
 
+let trio a b c =
+  let eq (a1, b1, c1) (a2, b2, c2) = AT.equal a a1 a2 && AT.equal b b1 b2 && AT.equal c c1 c2 in
+  let pp ppf (x, y, z) = Fmt.pf ppf "@[<1>(@[%a@],@ @[%a@],@ @[%a@])@]" (AT.pp a) x (AT.pp b) y (AT.pp c) z in
+  AT.testable pp eq
+
+let t_Tuple3 () =
+  AT.check (trio AT.int AT.int AT.int) "create" (Tuple3.create 3 4 5) (3, 4, 5);
+
+  AT.check AT.int "first" (Tuple3.first (3, 4, 5)) 3;
+
+  AT.check AT.int "second" (Tuple3.second (3, 4, 5)) 4;
+
+  AT.check AT.int "third" (Tuple3.third (3, 4, 5)) 5;
+
+  AT.check (AT.pair AT.int AT.int) "init" (Tuple3.init (3, 4, 5)) (3, 4);
+
+  AT.check (AT.pair AT.int AT.int) "tail" (Tuple3.tail (3, 4, 5)) (4, 5);
+
+  AT.check (trio AT.string AT.int AT.bool) "mapFirst" (Tuple3.mapFirst ~f:String.reverse ("stressed", 16, false)) ("desserts", 16, false);
+
+  AT.check (trio AT.string (AT.float 0.) AT.bool) "mapSecond" (Tuple3.mapSecond ~f:sqrt ("stressed", 16., false)) ("stressed", 4., false);
+
+  AT.check (trio AT.string AT.int AT.bool) "mapThird" (Tuple3.mapThird ~f:not ("stressed", 16, false)) ("stressed", 16, true);
+
+  AT.check (trio AT.string (AT.float 0.) AT.bool) "mapEach" (Tuple3.mapEach ~f:String.reverse ~g:sqrt ~h:not ("stressed", 16., false)) ("desserts", 4., true);
+
+  AT.check (trio AT.string AT.string AT.string) "mapAll" (Tuple3.mapAll ~f:String.reverse ("was", "stressed", "now")) ("saw", "desserts", "won");
+
+  AT.check (trio AT.int AT.int AT.int) "rotateLeft" (Tuple3.rotateLeft (3, 4, 5)) (4, 5, 3);
+
+  AT.check (trio AT.int AT.int AT.int) "rotateRight" (Tuple3.rotateRight (3, 4, 5)) (5, 3, 4);
+
+  AT.check AT.int "curry" (Tuple3.curry (fun (a, b, c) -> a + b + c) 3 4 5) 12;
+
+  AT.check AT.int "uncurry" (Tuple3.uncurry (fun a b c -> a + b + c) (3, 4, 5)) 12;
+
+  AT.check (AT.list AT.int) "toList" (Tuple3.toList (3, 4, 5)) [3; 4; 5;];
+
+  ()
+
+let suite = [
+  ("List", `Quick, t_List);
+  ("Option", `Quick, t_Option);
+  ("String", `Quick, t_String);
+  ("Tuple2", `Quick, t_Tuple2);
+  ("Tuple3", `Quick, t_Tuple3);
+]
+
+let () =
+  let suite, exit = Junit_alcotest.run_and_report "suite" [("tests", suite)] in
+  let report = Junit.make [suite] in
+  Junit.to_file report "test-native.xml"
+  ()
+
+let t_String () =
+  AT.check
+    AT.bool
+    "imported correctly"
+    true
+    (Tablecloth.String.length == String.length) ;
+
+  AT.check AT.int "length" (String.length "") 0;
+  AT.check AT.int "length" (String.length "123") 3;
+
+  AT.check AT.string "reverse" (String.reverse "") "";
+  AT.check AT.string "reverse" (String.reverse "stressed") "desserts";
+
+  ()
+
+let t_Tuple2 () =
+  AT.check (AT.pair AT.int AT.int) "create" (Tuple2.create 3 4) (3, 4);
+
+  AT.check AT.int "first" (Tuple2.first (3, 4)) 3;
+
+  AT.check AT.int "second" (Tuple2.second (3, 4)) 4;
+
+  AT.check (AT.pair AT.string AT.int) "mapFirst" (Tuple2.mapFirst ~f:String.reverse ("stressed", 16)) ("desserts", 16);
+
+  AT.check (AT.pair AT.string (AT.float 0.)) "mapSecond" (Tuple2.mapSecond ~f:sqrt ("stressed", 16.)) ("stressed", 4.);
+
+  AT.check (AT.pair AT.string (AT.float 0.)) "mapEach" (Tuple2.mapEach ~f:String.reverse ~g:sqrt ("stressed", 16.)) ("desserts", 4.);
+
+  AT.check (AT.pair AT.string AT.string) "mapAll" (Tuple2.mapAll ~f:String.reverse ("was", "stressed")) ("saw", "desserts");
+
+  AT.check (AT.pair AT.int AT.int) "swap" (Tuple2.swap (3, 4)) (4, 3);
+
+  AT.check AT.int "curry" (Tuple2.curry (fun (a, b) -> a + b) 3 4) 7;
+
+  AT.check AT.int "uncurry" (Tuple2.uncurry (fun a b -> a + b) (3, 4)) 7;
+
+  AT.check (AT.list AT.int) "toList" (Tuple2.toList (3, 4)) [3; 4;];
+
+  ()
+
 let trio a b c = 
   let eq (a1, b1, c1) (a2, b2, c2) = AT.equal a a1 a2 && AT.equal b b1 b2 && AT.equal c c1 c2 in
   let pp ppf (x, y, z) = Fmt.pf ppf "@[<1>(@[%a@],@ @[%a@],@ @[%a@])@]" (AT.pp a) x (AT.pp b) y (AT.pp c) z in
@@ -187,14 +279,10 @@
   ()
 
 let suite = [
-<<<<<<< HEAD
+  ("Char", `Quick, t_Char);
   ("List", `Quick, t_List);
   ("Option", `Quick, t_Option);
   ("String", `Quick, t_String);
-=======
-  ("Char", `Quick, t_Char); 
-  ("String", `Quick, t_String); 
->>>>>>> 02c31770
   ("Tuple2", `Quick, t_Tuple2);
   ("Tuple3", `Quick, t_Tuple3);
 ]
