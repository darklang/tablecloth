open Tablecloth
open AlcoJest

let suite =
  suite "Fun" (fun () ->
      test "identity" (fun () -> expect (Fun.identity 1) |> toEqual Eq.int 1) ;
      test "ignore" (fun () -> expect (Fun.ignore 1) |> toEqual Eq.unit ()) ;
      test "constant" (fun () -> expect (Fun.constant 1 2) |> toEqual Eq.int 1) ;
      test "sequence" (fun () -> expect (Fun.sequence 1 2) |> toEqual Eq.int 2) ;
      test "flip" (fun () ->
<<<<<<< HEAD
          expect (Fun.flip Int.( / ) 2 4) |> toEqual Eq.int 2 ) ;
=======
          expect (Fun.flip Int.subtract 2 4) |> toEqual Eq.int 2 ) ;
>>>>>>> d2a96b03
      test "negate" (fun () ->
          let num = 5 in
          let greaterThanFour n = n > 4 in
          expect (Fun.negate greaterThanFour num) |> toEqual Eq.bool false ) ;
      test "apply" (fun () ->
          expect (Fun.apply (fun a -> a + 1) 1) |> toEqual Eq.int 2 ) ;
      let increment x = x + 1 in
      let double x = x * 2 in
      test "compose" (fun () ->
          expect (Fun.compose 1 increment double) |> toEqual Eq.int 4 ) ;
      test "composeRight" (fun () ->
          expect (Fun.composeRight 1 increment double) |> toEqual Eq.int 3 ) ;
      test "tap" (fun () ->
          expect
            ( Array.filter [| 1; 3; 2; 5; 4 |] ~f:Int.isEven
            |> Fun.tap ~f:(fun numbers -> ignore (numbers.(1) <- 0))
            |> Fun.tap ~f:Array.reverse )
          |> toEqual
               (let open Eq in
               array int)
               [| 0; 2 |] ) ;

      test "curry" (fun () ->
          expect (Fun.curry (fun (a, b) -> a / b) 8 4)
          |> toEqual
               (let open Eq in
               int)
               2 ) ;
      test "uncurry" (fun () ->
          expect (Fun.uncurry (fun a b -> a / b) (8, 4))
          |> toEqual
               (let open Eq in
               int)
               2 ) ;
      test "curry3" (fun () ->
          let tupleAdder (a, b, c) = a + b + c in
          expect (Fun.curry3 tupleAdder 3 4 5) |> toEqual Eq.int 12 ) ;
      test "uncurry3" (fun () ->
          let curriedAdder a b c = a + b + c in
          expect (Fun.uncurry3 curriedAdder (3, 4, 5)) |> toEqual Eq.int 12 ) )<|MERGE_RESOLUTION|>--- conflicted
+++ resolved
@@ -8,11 +8,7 @@
       test "constant" (fun () -> expect (Fun.constant 1 2) |> toEqual Eq.int 1) ;
       test "sequence" (fun () -> expect (Fun.sequence 1 2) |> toEqual Eq.int 2) ;
       test "flip" (fun () ->
-<<<<<<< HEAD
-          expect (Fun.flip Int.( / ) 2 4) |> toEqual Eq.int 2 ) ;
-=======
           expect (Fun.flip Int.subtract 2 4) |> toEqual Eq.int 2 ) ;
->>>>>>> d2a96b03
       test "negate" (fun () ->
           let num = 5 in
           let greaterThanFour n = n > 4 in
