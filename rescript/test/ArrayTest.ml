open Tablecloth
open AlcoJest

let suite =
  suite "Array" (fun () ->
      let open Array in
      describe "singleton" (fun () ->
          test "equals an array literal of the same value" (fun () ->
              expect (singleton 1234)
              |> toEqual
                   (let open Eq in
                   array int)
                   [| 1234 |] ) ;
          test "has length one" (fun () ->
              expect (singleton 1 |> length)
              |> toEqual
                   (let open Eq in
                   int)
                   1 ) ) ;
      describe "length" (fun () ->
          test "equals an array literal of the same value" (fun () ->
              expect (length [||]) |> toEqual Eq.int 0 ) ;
          test "has length one" (fun () ->
              expect (length [| 'a' |]) |> toEqual Eq.int 1 ) ;
          test "has length two" (fun () ->
              expect (length [| "a"; "b" |]) |> toEqual Eq.int 2 ) ) ;
      describe "isEmpty" (fun () ->
          test "returns true for empty array literals" (fun () ->
              expect (isEmpty [||]) |> toEqual Eq.bool true ) ;
          test
            "returns false for literals a non-zero number of elements"
            (fun () -> expect (isEmpty [| 1234 |]) |> toEqual Eq.bool false) ) ;
      describe "initialize" (fun () ->
          test "create empty array" (fun () ->
              expect (initialize 0 ~f:Fun.identity)
              |> toEqual
                   (let open Eq in
                   array int)
                   [||] ) ;
          test "negative length gives an empty array" (fun () ->
              expect (initialize (-1) ~f:Fun.identity)
              |> toEqual
                   (let open Eq in
                   array int)
                   [||] ) ;
          test "create array initialize" (fun () ->
              expect (initialize 3 ~f:Fun.identity)
              |> toEqual
                   (let open Eq in
                   array int)
                   [| 0; 1; 2 |] ) ) ;
      describe "repeat" (fun () ->
          test "length zero creates an empty array" (fun () ->
              expect (repeat 0 ~length:0)
              |> toEqual
                   (let open Eq in
                   array int)
                   [||] ) ;
          test "negative length gives an empty array" (fun () ->
              expect (repeat ~length:(-1) 0)
              |> toEqual
                   (let open Eq in
                   array int)
                   [||] ) ;
          test "create array of ints" (fun () ->
              expect (repeat 0 ~length:3)
              |> toEqual
                   (let open Eq in
                   array int)
                   [| 0; 0; 0 |] ) ;
          test "create array strings" (fun () ->
              expect (repeat "cat" ~length:3)
              |> toEqual
                   (let open Eq in
                   array string)
                   [| "cat"; "cat"; "cat" |] ) ) ;
      describe "range" (fun () ->
          test
            "returns an array of the integers from zero and upto but not including [to]"
            (fun () ->
              expect (range 5)
              |> toEqual
                   (let open Eq in
                   array int)
                   [| 0; 1; 2; 3; 4 |] ) ;
          test "returns an empty array [to] is zero" (fun () ->
              expect (range 0)
              |> toEqual
                   (let open Eq in
                   array int)
                   [||] ) ;
          test
            "takes an optional [from] argument to start create empty array"
            (fun () ->
              expect (range ~from:2 5)
              |> toEqual
                   (let open Eq in
                   array int)
                   [| 2; 3; 4 |] ) ;
          test "can start from negative values" (fun () ->
              expect (range ~from:(-2) 3)
              |> toEqual
                   (let open Eq in
                   array int)
                   [| -2; -1; 0; 1; 2 |] ) ;
          test "returns an empty array [from] > [to_]" (fun () ->
              expect (range ~from:5 0)
              |> toEqual
                   (let open Eq in
                   array int)
                   [||] ) ) ;
      describe "fromList" (fun () ->
          test "transforms a list into an array of the same elements" (fun () ->
              expect (fromList [ 1; 2; 3 ])
              |> toEqual
                   (let open Eq in
                   array int)
                   [| 1; 2; 3 |] ) ) ;
      describe "toList" (fun () ->
          test "transform an array into a list of the same elements" (fun () ->
              expect (toList [| 1; 2; 3 |])
              |> toEqual
                   (let open Eq in
                   list int)
                   [ 1; 2; 3 ] ) ) ;
      describe "toIndexedList" (fun () ->
          test "returns an empty list for an empty array" (fun () ->
              expect (toIndexedList [||])
              |> toEqual
                   (let open Eq in
                   list (pair int int))
                   [] ) ;
          test "transforms an array into a list of tuples" (fun () ->
              expect (toIndexedList [| "cat"; "dog" |])
              |> toEqual
                   (let open Eq in
                   list (pair int string))
                   [ (0, "cat"); (1, "dog") ] ) ) ;

      describe "clone" (fun () ->
          test "returns an int array" (fun () ->
              let numbers = [| 1; 2; 3 |] in
              let otherNumbers = clone numbers in
              numbers.(1) <- 9 ;
              expect otherNumbers
              |> toEqual
                   (let open Eq in
                   array int)
                   [| 1; 2; 3 |] ) ;
          test "returns an array of int arrays" (fun () ->
              let numberGrid =
                [| [| 1; 2; 3 |]; [| 4; 5; 6 |]; [| 7; 8; 9 |] |]
              in

              let numberGridCopy = clone numberGrid in

              numberGrid.(1).(1) <- 0 ;

              numberGridCopy.(1).(1) <- 9 ;
              expect numberGridCopy
              |> toEqual
                   (let open Eq in
                   array (array int))
                   [| [| 1; 2; 3 |]; [| 4; 9; 6 |]; [| 7; 8; 9 |] |] ) ) ;

      describe "get" (fun () ->
          test "returns Some for an in-bounds index" (fun () ->
              expect [| "cat"; "dog"; "eel" |].(2) |> toEqual Eq.string "eel" ) ;
          testAll "throws for an out of bounds index" [ -1; 3; 5 ] (fun index ->
              expect (fun () -> [| 0; 1; 2 |].(index)) |> toThrow ) ;
          test "throws for an empty array" (fun () ->
              expect (fun () -> [||].(0)) |> toThrow ) ) ;
      describe "getAt" (fun () ->
          test "returns Some for an in-bounds index" (fun () ->
              expect (getAt ~index:2 [| "cat"; "dog"; "eel" |])
              |> toEqual
                   (let open Eq in
                   option string)
                   (Some "eel") ) ;
          test "returns None for an out of bounds index" (fun () ->
              expect (getAt ~index:5 [| 0; 1; 2 |])
              |> toEqual
                   (let open Eq in
                   option int)
                   None ) ;
          test "returns None for an empty array" (fun () ->
              expect (getAt ~index:0 [||])
              |> toEqual
                   (let open Eq in
                   option string)
                   None ) ) ;
      describe "set" (fun () ->
          test "can set a value at an index" (fun () ->
              let numbers = [| 1; 2; 3 |] in
              numbers.(0) <- 0 ;
              expect numbers
              |> toEqual
                   (let open Eq in
                   array int)
                   [| 0; 2; 3 |] ) ) ;
      describe "setAt" (fun () ->
          test "can be partially applied to set an element" (fun () ->
              let setZero = setAt ~value:0 in
              let numbers = [| 1; 2; 3 |] in
              setZero numbers ~index:2 ;
              setZero numbers ~index:1 ;
              expect numbers
              |> toEqual
                   (let open Eq in
                   array int)
                   [| 1; 0; 0 |] ) ;
          test "can be partially applied to set an index" (fun () ->
              let setZerothElement = setAt ~index:0 in
              let animals = [| "ant"; "bat"; "cat" |] in
              setZerothElement animals ~value:"antelope" ;
              expect animals
              |> toEqual
                   (let open Eq in
                   array string)
                   [| "antelope"; "bat"; "cat" |] ) ) ;

      describe "first" (fun () ->
          test "return first element" (fun () ->
              expect (first [| 1; 2; 3 |])
              |> toEqual
                   (let open Eq in
                   option int)
                   (Some 1) ) ;
          test "return none from empty array" (fun () ->
              expect (first [||])
              |> toEqual
                   (let open Eq in
                   option int)
                   None ) ) ;

      describe "last" (fun () ->
          test "return last element" (fun () ->
              expect (last [| 1; 2; 3 |])
              |> toEqual
                   (let open Eq in
                   option int)
                   (Some 3) ) ;
          test "return none from empty array" (fun () ->
              expect (last [||])
              |> toEqual
                   (let open Eq in
                   option int)
                   None ) ) ;

      describe "sum" (fun () ->
          test "equals zero for an empty array" (fun () ->
              expect (sum [||] (module Int)) |> toEqual Eq.int 0 ) ;
          test "adds up the elements on an integer array" (fun () ->
              expect (sum [| 1; 2; 3 |] (module Int)) |> toEqual Eq.int 6 ) ) ;
      describe "filter" (fun () ->
          test "keep elements that [f] returns [true] for" (fun () ->
              expect (filter ~f:Int.isEven [| 1; 2; 3; 4; 5; 6 |])
              |> toEqual
                   (let open Eq in
                   array int)
                   [| 2; 4; 6 |] ) ) ;

      describe "filterMap" (fun () ->
          test "keep elements that [f] returns [true] for" (fun () ->
              expect
                (filterMap [| 3; 4; 5; 6 |] ~f:(fun number ->
                     if Int.isEven number then Some (number * number) else None )
                )
              |> toEqual
                   (let open Eq in
                   array int)
                   [| 16; 36 |] ) ) ;

      describe "flatMap" (fun () ->
          test
            "{!map} [f] onto an array and {!flatten} the resulting arrays"
            (fun () ->
              expect (flatMap ~f:(fun n -> [| n; n |]) [| 1; 2; 3 |])
              |> toEqual
                   (let open Eq in
                   array int)
                   [| 1; 1; 2; 2; 3; 3 |] ) ) ;

      describe "swap" (fun () ->
          test "switches values at the given indicies" (fun () ->
              let numbers = [| 1; 2; 3 |] in
              swap numbers 1 2 ;
              expect numbers
              |> toEqual
                   (let open Eq in
                   array int)
                   [| 1; 3; 2 |] ) ) ;
      describe "map" (fun () ->
          test "Apply a function [f] to every element in an array" (fun () ->
              expect (map ~f:Float.squareRoot [| 1.0; 4.0; 9.0 |])
              |> toEqual
                   (let open Eq in
                   array float)
                   [| 1.0; 2.0; 3.0 |] ) ) ;
      describe "mapWithIndex" (fun () ->
          test "equals an array literal of the same value" (fun () ->
              expect (mapWithIndex ~f:( * ) [| 5; 5; 5 |])
              |> toEqual
                   (let open Eq in
                   array int)
                   [| 0; 5; 10 |] ) ) ;
      describe "map2" (fun () ->
          test "works the order of arguments to `f` is not important" (fun () ->
              expect (map2 ~f:( + ) [| 1; 2; 3 |] [| 4; 5; 6 |])
              |> toEqual
                   (let open Eq in
                   array int)
                   [| 5; 7; 9 |] ) ;
          test "works the order of `f` is important" (fun () ->
              expect
                (map2
                   ~f:Tuple2.make
                   [| "alice"; "bob"; "chuck" |]
                   [| 2; 5; 7; 8 |] )
              |> toEqual
                   (let open Eq in
                   array (pair string int))
                   [| ("alice", 2); ("bob", 5); ("chuck", 7) |] ) ) ;

      describe "map3" (fun () ->
          test "maps elements of 3 arrays" (fun () ->
              expect
                (map3
                   ~f:Tuple3.make
                   [| "alice"; "bob"; "chuck" |]
                   [| 2; 5; 7; 8 |]
                   [| true; false; true; false |] )
              |> toEqual
                   (let open Eq in
                   array (trio string int bool))
                   [| ("alice", 2, true)
                    ; ("bob", 5, false)
                    ; ("chuck", 7, true)
                   |] ) ) ;

      describe "partition" (fun () ->
          test "Split an array into a Tuple of arrays" (fun () ->
              expect (partition [| 1; 2; 3; 4; 5; 6 |] ~f:Int.isOdd)
              |> toEqual
                   (let open Eq in
                   pair (array int) (array int))
                   ([| 1; 3; 5 |], [| 2; 4; 6 |]) ) ) ;

      describe "splitAt" (fun () ->
          test "Divides an array into a Tuple of arrays" (fun () ->
              expect (splitAt [| 1; 2; 3; 4; 5 |] ~index:2)
              |> toEqual
                   (let open Eq in
                   pair (array int) (array int))
                   ([| 1; 2 |], [| 3; 4; 5 |]) ) ;
          test "Split array at array[0]" (fun () ->
              expect (splitAt [| 1; 2; 3; 4; 5 |] ~index:0)
              |> toEqual
                   (let open Eq in
                   pair (array int) (array int))
                   ([||], [| 1; 2; 3; 4; 5 |]) ) ) ;

      describe "splitWhen" (fun () ->
          test
            "Divides an array at the first element f returns true for"
            (fun () ->
              expect (splitWhen [| 5; 7; 8; 6; 4 |] ~f:Int.isEven)
              |> toEqual
                   (let open Eq in
                   pair (array int) (array int))
                   ([| 5; 7 |], [| 8; 6; 4 |]) ) ;
          test
            "Divides an array at the first element f returns true for"
            (fun () ->
              expect (splitWhen [| 5; 7; 8; 7; 4 |] ~f:Int.isEven)
              |> toEqual
                   (let open Eq in
                   pair (array int) (array int))
                   ([| 5; 7 |], [| 8; 7; 4 |]) ) ;
          test
            "Divides an array at the first element f returns true for"
            (fun () ->
              expect
                (splitWhen [| "Ant"; "Bat"; "Cat" |] ~f:(fun animal ->
                     String.length animal > 3 ) )
              |> toEqual
                   (let open Eq in
                   pair (array string) (array string))
                   ([| "Ant"; "Bat"; "Cat" |], [||]) ) ;
          test
            "Divides an array at the first element f returns true for"
            (fun () ->
              expect (splitWhen [| 2.; Float.pi; 1.111 |] ~f:Float.isInteger)
              |> toEqual
                   (let open Eq in
                   pair (array float) (array float))
                   ([||], [| 2.; Float.pi; 1.111 |]) ) ) ;
      describe "flatmap" (fun () ->
          test "flatMap" (fun () ->
              let duplicate n = [| n; n |] in
              expect (flatMap ~f:duplicate [| 1; 2; 3 |])
              |> toEqual
                   (let open Eq in
                   array int)
                   [| 1; 1; 2; 2; 3; 3 |] ) ) ;
      describe "sliding" (fun () ->
          test "size 1" (fun () ->
              expect (sliding [| 1; 2; 3; 4; 5 |] ~size:1)
              |> toEqual
                   (let open Eq in
                   array (array int))
                   [| [| 1 |]; [| 2 |]; [| 3 |]; [| 4 |]; [| 5 |] |] ) ;
          test "size 2" (fun () ->
              expect (sliding [| 1; 2; 3; 4; 5 |] ~size:2)
              |> toEqual
                   (let open Eq in
                   array (array int))
                   [| [| 1; 2 |]; [| 2; 3 |]; [| 3; 4 |]; [| 4; 5 |] |] ) ;
          test "step 3 " (fun () ->
              expect (sliding [| 1; 2; 3; 4; 5 |] ~size:3)
              |> toEqual
                   (let open Eq in
                   array (array int))
                   [| [| 1; 2; 3 |]; [| 2; 3; 4 |]; [| 3; 4; 5 |] |] ) ;
          test "size 2, step 2" (fun () ->
              expect (sliding [| 1; 2; 3; 4; 5 |] ~size:2 ~step:2)
              |> toEqual
                   (let open Eq in
                   array (array int))
                   [| [| 1; 2 |]; [| 3; 4 |] |] ) ;
          test "size 1, step 3" (fun () ->
              expect (sliding [| 1; 2; 3; 4; 5 |] ~size:1 ~step:3)
              |> toEqual
                   (let open Eq in
                   array (array int))
                   [| [| 1 |]; [| 4 |] |] ) ;
          test "size 2, step 3" (fun () ->
              expect (sliding [| 1; 2; 3; 4; 5 |] ~size:2 ~step:3)
              |> toEqual
                   (let open Eq in
                   array (array int))
                   [| [| 1; 2 |]; [| 4; 5 |] |] ) ;
          test "step 7" (fun () ->
              expect (sliding [| 1; 2; 3; 4; 5 |] ~size:7)
              |> toEqual
                   (let open Eq in
                   array (array int))
                   [||] ) ) ;

      describe "join" (fun () ->
          test
            "Convert an array of strings into a single String, placing [sep] comma between each string in the result"
            (fun () ->
              expect (join [| "Ant"; "Bat"; "Cat" |] ~sep:", ")
              |> toEqual Eq.string "Ant, Bat, Cat" ) ;
          test
            "Convert an empty array of strings into a String, returns an empty string"
            (fun () -> expect (join [||] ~sep:", ") |> toEqual Eq.string "") ) ;

      describe "count" (fun () ->
          test
            "returns the number of elements in array of odd and even numbers that isEven returns true for, returns int 2"
            (fun () ->
              expect (count ~f:Int.isEven [| 1; 3; 4; 8 |]) |> toEqual Eq.int 2 ) ;
          test
            "returns the number of elements in array of odd numbers that isEven returns true for, returns int 0"
            (fun () ->
              expect (count ~f:Int.isEven [| 1; 3 |]) |> toEqual Eq.int 0 ) ;
          test
            "returns the number of elements in an empty array that isEven returns true for, returns int 0"
            (fun () -> expect (count ~f:Int.isEven [||]) |> toEqual Eq.int 0) ) ;

      describe "find" (fun () ->
          test "returns the first element which `f` returns true for" (fun () ->
              expect (find ~f:Int.isEven [| 1; 3; 4; 8 |])
              |> toEqual
                   (let open Eq in
                   option int)
                   (Some 4) ) ;
          test
            "returns `None` if `f` returns false for all elements "
            (fun () ->
              expect (find ~f:Int.isOdd [| 0; 2; 4; 8 |])
              |> toEqual
                   (let open Eq in
                   option int)
                   None ) ;
          test "returns `None` for an empty array" (fun () ->
              expect (find ~f:Int.isEven [||])
              |> toEqual
                   (let open Eq in
                   option int)
                   None ) ) ;
      describe "findIndex" (fun () ->
          test
            "returns the first (index,element) tuple which `f` returns true for"
            (fun () ->
              expect
                (findIndex
                   ~f:(fun index number -> index > 2 && Int.isEven number)
                   [| 1; 3; 4; 8 |] )
              |> toEqual
                   (let open Eq in
                   option (pair int int))
                   (Some (3, 8)) ) ;
          test
            "returns `None` if `f` returns false for all elements "
            (fun () ->
              expect (findIndex ~f:(fun _ _ -> false) [| 0; 2; 4; 8 |])
              |> toEqual
                   (let open Eq in
                   option (pair int int))
                   None ) ;
          test "returns `None` for an empty array" (fun () ->
              expect
                (findIndex
                   ~f:(fun index number -> index > 2 && Int.isEven number)
                   [||] )
              |> toEqual
                   (let open Eq in
                   option (pair int int))
                   None ) ) ;

      describe "includes" (fun () ->
          test "returns true if equal" (fun () ->
              expect (includes [| 1; 2; 3 |] 2 ~equal:( = ))
              |> toEqual Eq.bool true ) ;
          test "returns false if not equal" (fun () ->
              expect (includes [| 1; 5; 3 |] 2 ~equal:( = ))
              |> toEqual Eq.bool false ) ;
          test "returns false if empty" (fun () ->
              expect (includes [||] 2 ~equal:( = )) |> toEqual Eq.bool false ) ) ;

      describe "minimum" (fun () ->
          test "returns smallest element" (fun () ->
              expect (minimum [| 1; -2; 3 |] ~compare:Int.compare)
              |> toEqual
                   (let open Eq in
                   option int)
                   (Some (-2)) ) ;
          test "returns none is empty" (fun () ->
              expect (minimum [||] ~compare:Int.compare)
              |> toEqual
                   (let open Eq in
                   option int)
                   None ) ) ;

      describe "maximum" (fun () ->
          test "returns largest element" (fun () ->
              expect (maximum [| 1; -2; 3 |] ~compare:Int.compare)
              |> toEqual
                   (let open Eq in
                   option int)
                   (Some 3) ) ;
          test "returns none is empty" (fun () ->
              expect (maximum [||] ~compare:Int.compare)
              |> toEqual
                   (let open Eq in
                   option int)
                   None ) ) ;

      describe "extent" (fun () ->
          test "returns range" (fun () ->
              expect (extent [| 1; -2; 3 |] ~compare:Int.compare)
              |> toEqual
                   (let open Eq in
                   option (pair int int))
                   (Some (-2, 3)) ) ;
          test "returns range on single" (fun () ->
              expect (extent [| 1 |] ~compare:Int.compare)
              |> toEqual
                   (let open Eq in
                   option (pair int int))
                   (Some (1, 1)) ) ;
          test "returns none is empty" (fun () ->
              expect (extent [||] ~compare:Int.compare)
              |> toEqual
                   (let open Eq in
                   option (pair int int))
                   None ) ) ;

      describe "any" (fun () ->
          test "returns false for empty arrays" (fun () ->
              expect (any [||] ~f:Int.isEven) |> toEqual Eq.bool false ) ;
          test
            "returns true if at least one of the elements of an array return true for [f]"
            (fun () ->
              expect (any [| 1; 3; 4; 5; 7 |] ~f:Int.isEven)
              |> toEqual Eq.bool true ) ;
          test
            "returns false if all of the elements of an array return false for [f]"
            (fun () ->
              expect (any [| 1; 3; 5; 7 |] ~f:Int.isEven)
              |> toEqual Eq.bool false ) ) ;
      describe "all" (fun () ->
          test "returns true for empty arrays" (fun () ->
              expect (all ~f:Int.isEven [||]) |> toEqual Eq.bool true ) ;
          test "returns true if [f] returns true for all elements" (fun () ->
              expect (all ~f:Int.isEven [| 2; 4 |]) |> toEqual Eq.bool true ) ;
          test
            "returns false if a single element fails returns false for [f]"
            (fun () ->
              expect (all ~f:Int.isEven [| 2; 3 |]) |> toEqual Eq.bool false ) ) ;

      describe "append" (fun () ->
          test "append" (fun () ->
              expect (append (repeat ~length:2 42) (repeat ~length:3 81))
              |> toEqual
                   (let open Eq in
                   array int)
                   [| 42; 42; 81; 81; 81 |] ) ) ;
      describe "flatten" (fun () ->
          test "flatten" (fun () ->
              expect (flatten [| [| 1; 2 |]; [| 3 |]; [| 4; 5 |] |])
              |> toEqual
                   (let open Eq in
                   array int)
                   [| 1; 2; 3; 4; 5 |] ) ) ;

      describe "zip" (fun () ->
          test
            "Combine two arrays by merging each pair of elements into a tuple"
            (fun () ->
              expect (zip [| 1; 2; 3; 4; 5 |] [| "Dog"; "Eagle"; "Ferret" |])
              |> toEqual
                   (let open Eq in
                   array (pair int string))
                   [| (1, "Dog"); (2, "Eagle"); (3, "Ferret") |] ) ;
          test "Combine an empty array and another array" (fun () ->
              expect (zip [||] [| "Dog"; "Eagle"; "Ferret" |])
              |> toEqual
                   (let open Eq in
                   array (pair int string))
                   [||] ) ) ;

      describe "unzip" (fun () ->
          test "Decompose an array of tuples into a tuple of arrays" (fun () ->
              expect (unzip [| (0, true); (17, false); (1337, true) |])
              |> toEqual
                   (let open Eq in
                   pair (array int) (array bool))
                   ([| 0; 17; 1337 |], [| true; false; true |]) ) ) ;

      describe "values" (fun () ->
          test
            "Return all of the [Some] values from an array of options"
            (fun () ->
              expect (values [| Some "Ant"; None; Some "Cat" |])
              |> toEqual
                   (let open Eq in
                   array string)
                   [| "Ant"; "Cat" |] ) ;
          test
            "Return all of the [Some] values from an empty array of options"
            (fun () ->
              expect (values [||])
              |> toEqual
                   (let open Eq in
                   array string)
                   [||] ) ) ;

      describe "compare" (fun () ->
          test
            "Compare two arrays of unequal length using provided function Int.compare to compare pairs of elements and returns -1"
            (fun () ->
<<<<<<< HEAD
              expect (compare Int.compare [| 1; 2; 3 |] [| 1; 2; 3; 4 |])
=======
              expect (compare [| 1; 2; 3 |] [| 1; 2; 3; 4 |] ~f:Int.compare)
>>>>>>> d2a96b03
              |> toEqual Eq.int (-1) ) ;
          test
            "Compare two identical arrays using provided function Int.compare to compare pairs of elements and returns 0"
            (fun () ->
<<<<<<< HEAD
              expect (compare Int.compare [| 1; 2; 3 |] [| 1; 2; 3 |])
=======
              expect (compare [| 1; 2; 3 |] [| 1; 2; 3 |] ~f:Int.compare)
>>>>>>> d2a96b03
              |> toEqual Eq.int 0 ) ;
          test
            "Compare two arrays with of the same length and differing elements using provided function Int.compare to compare pairs of elements and returns 1"
            (fun () ->
<<<<<<< HEAD
              expect (compare Int.compare [| 1; 2; 5 |] [| 1; 2; 3 |])
=======
              expect (compare [| 1; 2; 5 |] [| 1; 2; 3 |] ~f:Int.compare)
>>>>>>> d2a96b03
              |> toEqual Eq.int 1 ) ) ;

      describe "intersperse" (fun () ->
          test "equals an array literal of the same value" (fun () ->
              expect
                (intersperse ~sep:"on" [| "turtles"; "turtles"; "turtles" |])
              |> toEqual
                   (let open Eq in
                   array string)
                   [| "turtles"; "on"; "turtles"; "on"; "turtles" |] ) ;
          test "equals an array literal of the same value" (fun () ->
              expect (intersperse ~sep:0 [||])
              |> toEqual
                   (let open Eq in
                   array int)
                   [||] ) ) ;

      describe "chunksOf" (fun () ->
          test "Split an array into equally sized chunks" (fun () ->
              expect
                (chunksOf
                   ~size:2
                   [| "#FFBA49"; "#9984D4"; "#20A39E"; "#EF5B5B" |] )
              |> toEqual
                   (let open Eq in
                   array (array string))
                   [| [| "#FFBA49"; "#9984D4" |]; [| "#20A39E"; "#EF5B5B" |] |] ) ;
          test
            "Split an array into equally sized chunks ignoring partial chunks"
            (fun () ->
              expect
                (chunksOf
                   ~size:2
                   [| "#FFBA49"; "#9984D4"; "#20A39E"; "#EF5B5B"; "#23001E" |] )
              |> toEqual
                   (let open Eq in
                   array (array string))
                   [| [| "#FFBA49"; "#9984D4" |]; [| "#20A39E"; "#EF5B5B" |] |] ) ;
          test "Split an empty array into equally sized chunks" (fun () ->
              expect (chunksOf ~size:2 [||])
              |> toEqual
                   (let open Eq in
                   array (array string))
                   [||] ) ) ;

      describe "slice" (fun () ->
          let numbers = [| 0; 1; 2; 3; 4 |] in
          let positiveArrayLengths =
            [ length numbers; length numbers + 1; 1000 ]
          in
          let negativeArrayLengths =
            List.map ~f:Int.negate positiveArrayLengths
          in
          test "a positive `from`" (fun () ->
              expect (slice ~from:1 numbers)
              |> toEqual
                   (let open Eq in
                   array int)
                   [| 1; 2; 3; 4 |] ) ;
          test "a negative `from`" (fun () ->
              expect (slice ~from:(-1) numbers)
              |> toEqual
                   (let open Eq in
                   array int)
                   [| 4 |] ) ;
          testAll "`from` >= `length`" positiveArrayLengths (fun from ->
              expect (slice ~from numbers)
              |> toEqual
                   (let open Eq in
                   array int)
                   [||] ) ;
          testAll
            "`from` <= negative `length`"
            negativeArrayLengths
            (fun from ->
              expect (slice ~from numbers)
              |> toEqual
                   (let open Eq in
                   array int)
                   numbers ) ;
          test "a positive `to_`" (fun () ->
              expect (slice ~from:0 ~to_:3 numbers)
              |> toEqual
                   (let open Eq in
                   array int)
                   [| 0; 1; 2 |] ) ;
          test "a negative `to_`" (fun () ->
              expect (slice ~from:1 ~to_:(-1) numbers)
              |> toEqual
                   (let open Eq in
                   array int)
                   [| 1; 2; 3 |] ) ;
          testAll "`to_` >= length" positiveArrayLengths (fun to_ ->
              expect (slice ~from:0 ~to_ numbers)
              |> toEqual
                   (let open Eq in
                   array int)
                   numbers ) ;
          testAll "`to_` <= negative `length`" negativeArrayLengths (fun to_ ->
              expect (slice ~from:0 ~to_ numbers)
              |> toEqual
                   (let open Eq in
                   array int)
                   [||] ) ;
          test
            "both `from` and `to_` are negative and `from` < `to_`"
            (fun () ->
              expect (slice ~from:(-2) ~to_:(-1) numbers)
              |> toEqual
                   (let open Eq in
                   array int)
                   [| 3 |] ) ;
          test "works `from` >= `to_`" (fun () ->
              expect (slice ~from:4 ~to_:3 numbers)
              |> toEqual
                   (let open Eq in
                   array int)
                   [||] ) ) ;
      describe "fold" (fun () ->
          test "works for an empty array" (fun () ->
              expect (fold [||] ~f:( ^ ) ~initial:"") |> toEqual Eq.string "" ) ;
          test "works for an ascociative operator" (fun () ->
              expect (fold ~f:( * ) ~initial:1 (repeat ~length:4 7))
              |> toEqual Eq.int 2401 ) ;
          test "works the order of arguments to `f` is important" (fun () ->
              expect (fold [| "a"; "b"; "c" |] ~f:( ^ ) ~initial:"")
              |> toEqual Eq.string "abc" ) ;
          test "works the order of arguments to `f` is important" (fun () ->
              expect
                (fold
                   ~f:(fun list element -> element :: list)
                   ~initial:[]
                   [| 1; 2; 3 |] )
              |> toEqual
                   (let open Eq in
                   list int)
                   [ 3; 2; 1 ] ) ) ;
      describe "foldRight" (fun () ->
          test "works for empty arrays" (fun () ->
              expect (foldRight [||] ~f:( ^ ) ~initial:"")
              |> toEqual Eq.string "" ) ;
          test "foldRight" (fun () ->
              expect (foldRight ~f:( + ) ~initial:0 (repeat ~length:3 5))
              |> toEqual Eq.int 15 ) ;
          test "works the order of arguments to `f` is important" (fun () ->
              expect (foldRight [| "a"; "b"; "c" |] ~f:( ^ ) ~initial:"")
              |> toEqual Eq.string "cba" ) ;
          test "works the order of arguments to `f` is important" (fun () ->
              expect
                (foldRight
                   ~f:(fun list element -> element :: list)
                   ~initial:[]
                   [| 1; 2; 3 |] )
              |> toEqual
                   (let open Eq in
                   list int)
                   [ 1; 2; 3 ] ) ) ;
      describe "reverse" (fun () ->
          test "alters an array in-place" (fun () ->
              let numbers = [| 1; 2; 3 |] in
              reverse numbers ;
              expect numbers
              |> toEqual
                   (let open Eq in
                   array int)
                   [| 3; 2; 1 |] ) ) ;

      describe "sort" (fun () ->
          test "empty list" (fun () ->
              let numbers = [||] in
              sort numbers ~compare:Int.compare ;
              expect numbers
              |> toEqual
                   (let open Eq in
                   array int)
                   [||] ) ;
          test "one element" (fun () ->
              let numbers = [| 5 |] in
              sort numbers ~compare:Int.compare ;
              expect numbers
              |> toEqual
                   (let open Eq in
                   array int)
                   [| 5 |] ) ;
          test "multiple elements" (fun () ->
              let numbers = [| 5; 6; 8; 3; 6 |] in
              sort numbers ~compare:Int.compare ;
              expect numbers
              |> toEqual
                   (let open Eq in
                   array int)
                   [| 3; 5; 6; 6; 8 |] ) ) ;

      describe "groupBy" (fun () ->
          test "returns an empty map for an empty array" (fun () ->
              expect
                (Array.groupBy [||] (module Int) ~f:String.length |> Map.length)
              |> toEqual Eq.int 0 ) ;
          test "example test case" (fun () ->
              let animals = [| "Ant"; "Bear"; "Cat"; "Dewgong" |] in
              expect
                ( Array.groupBy animals (module Int) ~f:String.length
                |> Map.toList )
              |> toEqual
                   (let open Eq in
                   list (pair int (list string)))
                   [ (3, [ "Cat"; "Ant" ])
                   ; (4, [ "Bear" ])
                   ; (7, [ "Dewgong" ])
                   ] ) ) )<|MERGE_RESOLUTION|>--- conflicted
+++ resolved
@@ -663,29 +663,17 @@
           test
             "Compare two arrays of unequal length using provided function Int.compare to compare pairs of elements and returns -1"
             (fun () ->
-<<<<<<< HEAD
-              expect (compare Int.compare [| 1; 2; 3 |] [| 1; 2; 3; 4 |])
-=======
-              expect (compare [| 1; 2; 3 |] [| 1; 2; 3; 4 |] ~f:Int.compare)
->>>>>>> d2a96b03
+              expect (compare [| 1; 2; 3 |] [| 1; 2; 3; 4 |] Int.compare)
               |> toEqual Eq.int (-1) ) ;
           test
             "Compare two identical arrays using provided function Int.compare to compare pairs of elements and returns 0"
             (fun () ->
-<<<<<<< HEAD
-              expect (compare Int.compare [| 1; 2; 3 |] [| 1; 2; 3 |])
-=======
-              expect (compare [| 1; 2; 3 |] [| 1; 2; 3 |] ~f:Int.compare)
->>>>>>> d2a96b03
+              expect (compare [| 1; 2; 3 |] [| 1; 2; 3 |] Int.compare)
               |> toEqual Eq.int 0 ) ;
           test
             "Compare two arrays with of the same length and differing elements using provided function Int.compare to compare pairs of elements and returns 1"
             (fun () ->
-<<<<<<< HEAD
-              expect (compare Int.compare [| 1; 2; 5 |] [| 1; 2; 3 |])
-=======
-              expect (compare [| 1; 2; 5 |] [| 1; 2; 3 |] ~f:Int.compare)
->>>>>>> d2a96b03
+              expect (compare [| 1; 2; 5 |] [| 1; 2; 3 |] Int.compare)
               |> toEqual Eq.int 1 ) ) ;
 
       describe "intersperse" (fun () ->
