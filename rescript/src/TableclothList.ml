type 'a t = 'a list

let empty = []

let singleton x = [ x ]

let fromArray array = List.init (Array.length array) (fun i -> array.(i))

let range ?(from = 0) to_ =
  if to_ < from then [] else List.init (to_ - from) (fun i -> i + from)

<<<<<<< HEAD
let range ?(from = 0) to_ =
  if to_ < from then [] else List.init (to_ - from) (fun i -> i + from)

=======
>>>>>>> d2a96b03

let rec repeat element ~times =
  if times <= 0 then [] else element :: repeat element ~times:(times - 1)


let flatten = Belt.List.flatten

let reverse = Belt.List.reverse

let append = Belt.List.concat

let sum (type a) t (module M : TableclothContainer.Sum with type t = a) =
  List.fold_left M.add M.zero t


let map t ~f = Belt.List.map t f

let flatMap t ~f = flatten (map t ~f)

let mapWithIndex list ~f = Belt.List.mapWithIndex list f

let map2 a b ~f = Belt.List.zipBy a b f

let zip = map2 ~f:(fun a b -> (a, b))

let rec map3 a b c ~f =
  match (a, b, c) with
  | x :: xs, y :: ys, z :: zs ->
      f x y z :: map3 xs ys zs ~f
  | _ ->
      []


let rec last l =
  match l with [] -> None | [ x ] -> Some x | _ :: rest -> last rest


let unzip list =
  (List.map (fun (a, _) -> a) list, List.map (fun (_, b) -> b) list)


let includes t value ~equal = Belt.List.has t value equal

let uniqueBy (l : 'a list) ~(f : 'a -> string) : 'a list =
  let rec uniqueHelper
      (f : 'a -> string)
      (existing : Belt.Set.String.t)
      (remaining : 'a list)
      (accumulator : 'a list) =
    match remaining with
    | [] ->
        reverse accumulator
    | first :: rest ->
        let computedFirst = f first in
        if Belt.Set.String.has existing computedFirst
        then uniqueHelper f existing rest accumulator
        else
          uniqueHelper
            f
            (Belt.Set.String.add existing computedFirst)
            rest
            (first :: accumulator)
  in
  uniqueHelper f Belt.Set.String.empty l []


let find t ~f = Belt.List.getBy t f

let getAt t ~index = Belt.List.get t index

let any t ~f = List.exists f t

let head l = Belt.List.head l

let drop t ~count =
  match Belt.List.drop t count with
  | None ->
      if count <= 0 then t else []
  | Some v ->
      v


let take t ~count =
  match Belt.List.take t count with
  | None ->
      if count <= 0 then [] else t
  | Some v ->
      v


let initial l =
  match reverse l with [] -> None | _ :: rest -> Some (reverse rest)


let filterMap t ~f = Belt.List.keepMap t f

let filter t ~f = Belt.List.keep t f

let filterWithIndex t ~f = Belt.List.keepWithIndex t (fun e i -> f i e)

let partition t ~f = Belt.List.partition t f

let fold t ~initial ~f = Belt.List.reduce t initial f

let count t ~f =
  fold t ~initial:0 ~f:(fun total element ->
      total + match f element with true -> 1 | false -> 0 )


let foldRight t ~initial ~f = Belt.List.reduceReverse t initial f

let findIndex list ~f =
  let rec loop i l =
    match l with
    | [] ->
        None
    | x :: rest ->
        if f i x then Some (i, x) else loop (i + 1) rest
  in
  loop 0 list


let splitAt t ~index = (take ~count:index t, drop ~count:index t)

let updateAt =
  ( fun t ~index ~f ->
      Belt.List.mapWithIndex t (fun i element ->
          if i = index then f element else element )
    : 'a t -> index:int -> f:('a -> 'a) -> 'a t )


let length l = Belt.List.length l

let rec dropWhile t ~f =
  match t with [] -> [] | x :: rest -> if f x then dropWhile rest ~f else t


let isEmpty t = t = []

let sliding ?(step = 1) t ~size =
  let rec loop t =
    if isEmpty t
    then []
    else
      let sample = Belt.List.take t size in
      let rest = Belt.List.drop t step in
      match (sample, rest) with
      | None, _ ->
          []
      | Some x, None ->
          [ x ]
      | Some x, Some xs ->
          x :: loop xs
  in
  loop t


let chunksOf t ~size = sliding t ~step:size ~size

let cons t element = element :: t

let takeWhile t ~f =
  let rec takeWhileHelper acc t =
    match t with
    | [] ->
        reverse acc
    | x :: rest ->
        if f x then takeWhileHelper (x :: acc) rest else reverse acc
  in
  takeWhileHelper [] t


let all t ~f = Belt.List.every t f

let tail t = match t with [] -> None | _ :: rest -> Some rest

let removeAt t ~index =
  if index < 0
  then t
  else
    let (front, back) : 'a t * 'a t = splitAt t ~index in
    match tail back with None -> t | Some t -> append front t


let minimumBy ~(f : 'a -> 'comparable) (l : 'a list) : 'a option =
  let minBy (y, fy) x =
    let fx = f x in
    if fx < fy then (x, fx) else (y, fy)
  in
  match l with
  | [] ->
      None
  | [ x ] ->
      Some x
  | x :: rest ->
      Some (fst (fold ~f:minBy ~initial:(x, f x) rest))


let maximumBy ~(f : 'a -> 'comparable) (l : 'a list) : 'a option =
  let maxBy (y, fy) x =
    let fx = f x in
    if fx > fy then (x, fx) else (y, fy)
  in
  match l with
  | [] ->
      None
  | [ x ] ->
      Some x
  | x :: rest ->
      Some (fst (fold ~f:maxBy ~initial:(x, f x) rest))


let minimum t ~compare =
  fold t ~initial:None ~f:(fun min element ->
      match min with
      | None ->
          Some element
      | Some value ->
        ( match compare element value < 0 with
        | true ->
            Some element
        | false ->
            min ) )


let maximum t ~compare =
  fold t ~initial:None ~f:(fun max element ->
      match max with
      | None ->
          Some element
      | Some value ->
        ( match compare element value > 0 with
        | true ->
            Some element
        | false ->
            max ) )


let extent t ~compare =
  fold t ~initial:None ~f:(fun current element ->
      match current with
      | None ->
          Some (element, element)
      | Some (min, max) ->
          Some
            ( ( match compare element min < 0 with
              | true ->
                  element
              | false ->
                  min )
            , match compare element max > 0 with
              | true ->
                  element
              | false ->
                  max ) )


let sort t ~compare = Belt.List.sort t compare

let sortBy (l : 'a t) ~(f : 'a -> 'b) : 'a t =
  Belt.List.sort l (fun a b ->
      let a' = f a in
      let b' = f b in
      if a' = b' then 0 else if a' < b' then -1 else 1 )


<<<<<<< HEAD
let sort_by = sortBy

=======
>>>>>>> d2a96b03
let groupi l ~break =
  let groups =
    Belt.List.reduceWithIndex l [] (fun acc x i ->
        match acc with
        | [] ->
            [ [ x ] ]
        | current_group :: tl ->
            if break i (Belt.List.headExn current_group) x
            then [ x ] :: current_group :: tl (* start new group *)
            else (x :: current_group) :: tl )
    (* extend current group *)
  in
  match groups with [] -> [] | l -> Belt.List.mapReverse l reverse
<<<<<<< HEAD

=======
>>>>>>> d2a96b03

let groupWhile l ~f = groupi l ~break:(fun _ x y -> f x y)

let groupWhile l ~f = groupi l ~break:(fun _ x y -> f x y)

let insertAt t ~index ~value =
  let front, back = splitAt t ~index in
  append front (value :: back)


let splitWhen t ~f =
  let rec loop front back =
    match back with
    | [] ->
        (t, [])
    | element :: rest ->
        if f element
        then (reverse front, back)
        else loop (element :: front) rest
  in
  loop [] t


let intersperse t ~sep =
  match t with
  | [] ->
      []
  | [ x ] ->
      [ x ]
  | x :: rest ->
      x :: foldRight rest ~initial:[] ~f:(fun acc x -> sep :: x :: acc)


let initialize length ~f = Belt.List.makeBy length f

let forEach t ~f : unit = Belt.List.forEach t f

let forEachWithIndex t ~f : unit = Belt.List.forEachWithIndex t f

let toArray = Array.of_list

let join strings ~sep = Js.Array.joinWith sep (toArray strings)

let groupBy t comparator ~f =
  fold t ~initial:(TableclothMap.empty comparator) ~f:(fun map element ->
      let key = f element in
      TableclothMap.update map ~key ~f:(function
          | None ->
              Some [ element ]
          | Some elements ->
              Some (element :: elements) ) )


let rec equal a b equalElement =
  match (a, b) with
  | [], [] ->
      true
  | x :: xs, y :: ys ->
      equalElement x y && equal xs ys equalElement
  | _ ->
      false


let rec compare a b ~f:compareElement =
  match (a, b) with
  | [], [] ->
      0
  | [], _ ->
      -1
  | _, [] ->
      1
  | x :: xs, y :: ys ->
    ( match compareElement x y with
    | 0 ->
        compare ~f:compareElement xs ys
    | result ->
        result )<|MERGE_RESOLUTION|>--- conflicted
+++ resolved
@@ -8,13 +8,6 @@
 
 let range ?(from = 0) to_ =
   if to_ < from then [] else List.init (to_ - from) (fun i -> i + from)
-
-<<<<<<< HEAD
-let range ?(from = 0) to_ =
-  if to_ < from then [] else List.init (to_ - from) (fun i -> i + from)
-
-=======
->>>>>>> d2a96b03
 
 let rec repeat element ~times =
   if times <= 0 then [] else element :: repeat element ~times:(times - 1)
@@ -281,11 +274,6 @@
       if a' = b' then 0 else if a' < b' then -1 else 1 )
 
 
-<<<<<<< HEAD
-let sort_by = sortBy
-
-=======
->>>>>>> d2a96b03
 let groupi l ~break =
   let groups =
     Belt.List.reduceWithIndex l [] (fun acc x i ->
@@ -299,12 +287,7 @@
     (* extend current group *)
   in
   match groups with [] -> [] | l -> Belt.List.mapReverse l reverse
-<<<<<<< HEAD
-
-=======
->>>>>>> d2a96b03
-
-let groupWhile l ~f = groupi l ~break:(fun _ x y -> f x y)
+
 
 let groupWhile l ~f = groupi l ~break:(fun _ x y -> f x y)
 
@@ -366,7 +349,7 @@
       false
 
 
-let rec compare a b ~f:compareElement =
+let rec compare a b compareElement =
   match (a, b) with
   | [], [] ->
       0
@@ -377,6 +360,6 @@
   | x :: xs, y :: ys ->
     ( match compareElement x y with
     | 0 ->
-        compare ~f:compareElement xs ys
+        compare xs ys compareElement
     | result ->
         result )