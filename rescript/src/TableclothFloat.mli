(** *)

(** A module for working with {{: https://en.wikipedia.org/wiki/Floating-point_arithmetic } floating-point numbers}.

    Valid syntax for [float]s includes:
    {[
      0.
      42.
      42.0
      3.14
      -0.1234
      123_456.123_456
      6.022e23   // = (6.022 * 10^23)
      6.022e+23  // = (6.022 * 10^23) 
      1.602e-19  // = (1.602 * 10^-19) 
      1e3        // = (1 * 10 ** 3) = 1000. 
   ]}

    {b Historical Note: } The particular details of floats (e.g. [NaN]) are
    specified by {{: https://en.wikipedia.org/wiki/IEEE_754 } IEEE 754 } which is literally hard-coded into almost all
    CPUs in the world.
*)

type t = float

(** {1 Constants} *)

val zero : t
(** The literal [0.0] as a named value. *)

val one : t
(** The literal [1.0] as a named value. *)

val nan : t
(** [NaN] as a named value. NaN stands for {{: https://en.wikipedia.org/wiki/NaN } not a number}.

    {b Note } comparing values with {!Float.nan} will {b always return } [false] even if the value you are comparing against is also [NaN].

    For detecting [NaN] you should use {!Float.isNaN}

    {2 Examples}

    {[
      let isNotANumber = x => Float.equal(x, nan)

      isNotANumber(nan) == false
    ]}
*)

val infinity : t
(** Positive {{: https://en.wikipedia.org/wiki/IEEE_754-1985#Positive_and_negative_infinity } infinity}.

    {[
      Float.divide(Float.pi, ~by=0.0) == Float.infinity
    ]}
*)

val negativeInfinity : t
(** Negative infinity, see {!Float.infinity}. *)

val e : t
(** An approximation of {{: https://en.wikipedia.org/wiki/E_(mathematical_constant) } Euler's number}. *)

val pi : t
(** An approximation of {{: https://en.wikipedia.org/wiki/Pi } pi}. *)

val epsilon : t
(** The smallest interval between two representable numbers. *)

val largestValue : t
(** The largest (furthest from zero) representable positive [float]. 
    Has a value of approximately [1.79E+308], or 1.7976931348623157 * 10^308.
    Values larger than [largestValue] are represented as Infinity.
*)

val smallestValue : t
(** The smallest representable positive [float].
    The closest to zero without actually being zero. 
    Has a value of approximately [5E-324], in browsers and in Node.js is 2^-1074
  *)

val maximumSafeInteger : t
(** Represents the maximum safe integer in JS. [Number]s in JS are represented as a 64-bit floating point  
    {{: https://en.wikipedia.org/wiki/IEEE_754 } IEEE 754 } numbers.
    [maximumSafeInteger] has a value of 2^53 - 1 === [9_007_199_254_740_991.0].
    Values larger cannot be represented exactly and cannot be correctly compared.

    Defined as Float since integers in Rescript are limited to 32-bits, their max value is 2^31 - 1 === [2_147_483_647]
    See also: {!Int.maximumValue}
*)

val minimumSafeInteger : t
(** Represents the minimum safe integer in JS. [Number]s in JS are represented as a 64-bit floating point  
    {{: https://en.wikipedia.org/wiki/IEEE_754 } IEEE 754 } numbers.
    [minimumSafeInteger] has a value of -2^53 - 1 === [-9_007_199_254_740_991.0].
    Values larger cannot be represented exactly and cannot be correctly compared.

    Defined as Float since Rescript integers are limited to 32-bits, their min value is -2^31 - 1 === [-2_147_483_647]
    See also: {!Int.minimumValue}
*)

(** {1 Create} *)

val fromInt : int -> t
(** Convert an {!Int} to a [float].

    {2 Examples}

    {[
      Float.fromInt(5) == 5.0
      Float.fromInt(0) == 0.0
      Float.fromInt(-7) == -7.0
    ]}
*)

val fromString : string -> t option
(** Convert a {!String} to a [float].
<<<<<<< HEAD
    The behaviour of this function is platform specific.
    Parses [nan] and [infinity] case-insensitive.
=======
    Parses [Infinity] case-sensitive, [NaN] is case-insensitive.
>>>>>>> d2a96b03

    {2 Examples}

    {[
      Float.fromString("4.667") == Some(4.667)
      Float.fromString("-4.667") == Some(-4.667)
      Float.fromString("Hamster") == None
      Float.fromString("NaN") == Some(Float.nan)
      Float.fromString("nan") == Some(Float.nan)
      Float.fromString("Infinity") == Some(Float.infinity)
    ]}
*)

(** {1 Basic arithmetic and operators} *)

val add : t -> t -> t
(** Addition for floating point numbers.

    Although [int]s and [float]s support many of the same basic operations such as
    addition and subtraction you {b cannot} [add] an [int] and a [float] directly which
    means you need to use functions like {!Int.toFloat} to convert both values to the same type.

    So if you needed to add a {!Array.length} to a [float] for some reason, you
    could:

    {[
      [1, 2, 3]->Array.length->Int.toFloat->Float.add(3.5) == 6.5
    ]}

    Languages like Java and JavaScript automatically convert [int] values
    to [float] values when you mix and match. This can make it difficult to be sure
    exactly what type of number you are dealing with and cause unexpected behavior.

    Rescript has opted for a design that makes all conversions explicit.

    {2 Examples}

    {[
      Float.add(3.14, 3.14) == 6.28

      3.2
      ->Float.round
      ->Float.toInt
      ->Option.map(~f=int => int + Array.length([1, 2, 3])) == Some(6)
   ]}
*)

val subtract : t -> t -> t
(** Subtract numbers.

    {2 Examples}

    {[
      Float.subtract(4.0, 3.0) == 1.0
    ]}
*)

val multiply : t -> t -> t
(** Multiply numbers.

    {2 Examples}

    {[
      Float.multiply(2.0, 7.0) == 14.0
    ]}
*)

val divide : t -> by:t -> t
(** Floating-point division.

    {2 Examples}

    {[
      Float.divide(3.14, ~by=2.0) == 1.57
    ]}
*)

val power : base:t -> exponent:t -> t
(** Exponentiation, takes the base first, then the exponent.

    {2 Examples}

    {[
      Float.power(~base=7.0, ~exponent=3.0) == 343.0
    ]}
*)

val negate : t -> t
(** Flips the 'sign' of a [float] so that positive floats become negative and negative integers become positive. Zero stays as it is.

    {2 Examples}

    {[
      Float.negate(8.) == -8.
      Float.negate(-7.) == 7.
      Float.negate(0.) == 0.
   ]}
*)

val absolute : t -> t
(** Get the {{: https://en.wikipedia.org/wiki/Absolute_value } absolute value} of a number.

    {2 Examples}

    {[
      Float.absolute(8.) == 8.
      Float.absolute(-7) = 7
      Float.absolute(0) == 0
   ]}
*)

val maximum : t -> t -> t
(** Returns the larger of two [float]s, if both arguments are equal, returns the first argument

    If either (or both) of the arguments are [NaN], returns [NaN]

    {2 Examples}

    {[
      Float.maximum(7., 9.) == 9.
      Float.maximum(-4., -1.) == -1.
      Float.maximum(7., Float.nan)->Float.isNaN == true
    ]}
*)

val minimum : t -> t -> t
(** Returns the smaller of two [float]s, if both arguments are equal, returns the first argument.

    If either (or both) of the arguments are [NaN], returns [NaN].

    {2 Examples}

    {[
      Float.minimum(7.0, 9.0) == 7.0
      Float.minimum(-4.0, -1.0) == -4.0
      Float.minimum(7., Float.nan)->Float.isNaN == true
    ]}
*)

val clamp : t -> lower:t -> upper:t -> t
(** Clamps [n] within the inclusive [lower] and [upper] bounds.

    {3 Exceptions}

    Throws an [Invalid_argument] exception if [lower > upper].

    {2 Examples}

    {[
      Float.clamp(5.0, ~lower=0., ~upper=8.) == 5.
      Float.clamp(9.0, ~lower=0., ~upper=8.) == 8.
      Float.clamp(5.0, ~lower=-10., ~upper=-5.) == -5.
    ]}
*)

(** {1 Fancier math} *)

val squareRoot : t -> t
(** Take the square root of a number.

    [squareRoot] returns [NaN] when its argument is negative. See {!Float.nan} for more.

    {2 Examples}

    {[
      Float.squareRoot(4.0) == 2.0
      Float.squareRoot(9.0) == 3.0
    ]}
*)

val log : t -> base:t -> t
(** Calculate the logarithm of a number with a given base.

    {2 Examples}

    {[
      Float.log(100., ~base=10.) == 2.
      Float.log(256., ~base=2.) == 8.
    ]}
*)

(** {1 Query} *)

val isNaN : t -> bool
(** Determine whether a [float] is an [undefined] or unrepresentable number.

    {b Note: } this function is more useful than it might seem since [NaN] {b does not } equal [NaN]:

    {[
      (Float.nan == Float.nan) == false
    ]}

    {2 Examples}

    {[
      Float.isNaN(0.0 /. 0.0) == true
      Float.squareRoot(-1.0)->Float.isNaN == true
      Float.isNaN(1.0 /. 0.0) == false  (* Float.infinity {b is} a number *)
      Float.isNaN(1.) == false
    ]}
*)

val isFinite : t -> bool
(** Determine whether a float is finite number. True for any float except [Infinity], [-Infinity] or [NaN]

    Notice that [NaN] is not finite!

    {2 Examples}

    {[
      Float.isFinite(0. /. 0.) == false
      Float.squareRoot(-1.)->Float.isFinite == false
      Float.isFinite(1. /. 0.) == false
      Float.isFinite(1.) == true
      Float.nan->Float.isFinite == false
    ]}
*)

val isInfinite : t -> bool
(** Determine whether a float is positive or negative infinity.

    {2 Examples}

    {[
      Float.isInfinite(0. /. 0.) == false
      Float.squareRoot(-1.)->Float.isInfinite == false
      Float.isInfinite(1. /. 0.) == true
      Float.isInfinite(1.) == false
      Float.nan->Float.isInfinite == false
    ]}
*)

val isInteger : t -> bool
(** Determine whether the passed value is an integer.

    {2 Examples}

    {[
      Float.isInteger(4.0) == true
      Float.pi->Float.isInteger == false
    ]}
*)

val isSafeInteger : t -> bool
(** Determine whether the passed value is a safe integer (number between -(2**53 - 1) and 2**53 - 1).

    {2 Examples}

    {[
      Float.isSafeInteger(4.0) == true
      Float.isSafeInteger(Float.pi) == false
      Float.isSafeInteger(Float.maximumSafeInteger +. 1.) == false
    ]}
*)

val inRange : t -> lower:t -> upper:t -> bool
(** Checks if a float is between [lower] and up to, but not including, [upper].

    If [lower] is not specified, it's set to to [0.0].

    {3 Exceptions}

    Throws an [Invalid_argument] exception if [lower > upper]

    {2 Examples}

    {[
      Float.inRange(3., ~lower=2., ~upper=4.) == true
      Float.inRange(2., ~lower=1., ~upper=2.) == false
      Float.inRange(9.6, ~lower=5.2, ~upper=7.9) == false
    ]}
*)

(** {1 Angles} *)

(** This type is just an alias for [float].

    Its purpose is to make understanding the signatures of the following
    functions a little easier.
*)
type radians = float

val hypotenuse : t -> t -> t
(** [hypotenuse x y] returns the length of the hypotenuse of a right-angled triangle with sides of length [x] and [y], or, equivalently, the distance of the point [(x, y)] to [(0, 0)].

    {2 Examples}

    {[
      Float.hypotenuse(3., 4.) == 5.
    ]}
*)

val degrees : t -> radians
(** Converts an angle in {{: https://en.wikipedia.org/wiki/Degree_(angle) } degrees} to {!Float.radians}.

    {2 Examples}

    {[
      Float.degrees(180.) == Float.pi
      Float.degrees(360.) == Float.pi *. 2.
      Float.degrees(90.) == Float.pi /. 2.
    ]}
*)

val radians : t -> radians
(** Convert a {!Float.t} to {{: https://en.wikipedia.org/wiki/Radian } radians}.

    {b Note } This function doesn't actually do anything to its argument, but can be useful to indicate intent when inter-mixing angles of different units within the same function.

    {2 Examples}

    {[
      Float.pi->Float.radians == 3.141592653589793
    ]}
*)

val turns : t -> radians
(** Convert an angle in {{: https://en.wikipedia.org/wiki/Turn_(geometry) } turns} into {!Float.radians}.

    One turn is equal to 360 degrees.

    {2 Examples}

    {[
      Float.turns(1. /. 2.) == Float.pi
      Float.turns(1.) ==  Float.degrees(360.)
    ]}
*)

(** {1 Polar coordinates} *)

val fromPolar : float * radians -> float * float
(** Convert {{: https://en.wikipedia.org/wiki/Polar_coordinate_system } polar coordinates } (radius, radians) to {{: https://en.wikipedia.org/wiki/Cartesian_coordinate_system } Cartesian coordinates } (x,y).

    {2 Examples}

    {[
      Float.fromPolar((Float.squareRoot(2.), Float.degrees(45.))) == (1.0000000000000002, 1.)
    ]}
*)

val toPolar : float * float -> float * radians
(** Convert {{: https://en.wikipedia.org/wiki/Cartesian_coordinate_system } Cartesian coordinates } [(x, y)] to {{: https://en.wikipedia.org/wiki/Polar_coordinate_system } polar coordinates } [(radius, radians)].

    {2 Examples}

    {[
      Float.toPolar((-1.0, 0.0)) == (1.0, Float.pi)
      Float.toPolar((3.0, 4.0)) == (5.0, 0.9272952180016122)
      Float.toPolar((5.0, 12.0)) == (13.0, 1.1760052070951352)
    ]}
*)

val cos : radians -> t
(** Figure out the cosine given an angle in {{: https://en.wikipedia.org/wiki/Radian } radians}.

    {2 Examples}

    {[
      Float.degrees(60.)->Float.cos == 0.5000000000000001
      (Float.pi /. 3.)->Float.radians->Float.cos == 0.5000000000000001
    ]}
*)

val acos : radians -> t
(** Figure out the arccosine for [adjacent / hypotenuse] in {{: https://en.wikipedia.org/wiki/Radian } radians}:

    {2 Examples}

    {[
      (Float.radians(1.0) /. 2.0)->Float.acos == Float.radians(1.0471975511965979) // 60 degrees or pi/3 radians
    ]}
*)

val sin : radians -> t
(** Figure out the sine given an angle in {{: https://en.wikipedia.org/wiki/Radian } radians}.

    {2 Examples}

    {[
      Float.degrees(30.)->Float.sin == 0.49999999999999994
      (Float.pi /. 6.)->Float.radians->Float.sin == 0.49999999999999994
    ]}
*)

val asin : radians -> t
(** Figure out the arcsine for [opposite / hypotenuse] in {{: https://en.wikipedia.org/wiki/Radian } radians}:

    {2 Examples}

    {[
      Float.asin(1.0 /. 2.0) == 0.5235987755982989 (* 30 degrees or pi / 6 radians *)
    ]}
*)

val tan : radians -> t
(** Figure out the tangent given an angle in radians.

    {2 Examples}

    {[
      Float.degrees(45.)->Float.tan == 0.9999999999999999
      (Float.pi /. 4.)->Float.radians->Float.tan == 0.9999999999999999
      (Float.pi /. 4.)->Float.tan == 0.9999999999999999
    ]}
*)

val atan : t -> radians
(** This helps you find the angle (in radians) to an [(x, y)] coordinate, but
    in a way that is rarely useful in programming.

    {b You probably want} {!atan2} instead!

    This version takes [y / x] as its argument, so there is no way to know whether
    the negative signs comes from the [y] or [x] value. So as we go counter-clockwise
    around the origin from point [(1, 1)] to [(1, -1)] to [(-1,-1)] to [(-1,1)] we do
    not get angles that go in the full circle:

    Notice that everything is between [pi / 2] and [-pi/2]. That is pretty useless
    for figuring out angles in any sort of visualization, so again, check out
    {!Float.atan2} instead!

    {2 Examples}

    {[
      Float.atan(1. /. 1.) == 0.7853981633974483  (* 45 degrees or pi/4 radians *)
      Float.atan(1. /. -1.) == -0.7853981633974483  (* 315 degrees or 7 * pi / 4 radians *)
      Float.atan(-1. /. -1.) == 0.7853981633974483 (* 45 degrees or pi/4 radians *)
      Float.atan(-1. /. 1.) == -0.7853981633974483 (* 315 degrees or 7 * pi/4 radians *)
    ]}
*)

val atan2 : y:t -> x:t -> radians
(** This helps you find the angle (in radians) to an [(x, y)] coordinate.

    So rather than [Float.(atan (y / x))] you can [Float.atan2 ~y ~x] and you can get a full range of angles:

    {2 Examples}

    {[
      Float.atan2(~y=1., ~x=1.) == 0.7853981633974483  (* 45 degrees or pi/4 radians *)
      Float.atan2(~y=1., ~x=-1.) == 2.3561944901923449  (* 135 degrees or 3 * pi/4 radians *)
      Float.atan2(~y=-1., ~x=-1.) == -2.3561944901923449 (* 225 degrees or 5 * pi/4 radians *)
      Float.atan2(~y=-1., ~x=1.) == -0.7853981633974483 (* 315 degrees or 7 * pi/4 radians *)
    ]}
*)

(** {1 Rounding} *)

(** The possible [direction]s availible when doing {!Float.round}.

    See {!Float.round} for what each variant represents.
 *)
type direction =
  [ `Zero
  | `AwayFromZero
  | `Up
  | `Down
  | `Closest of [ `Zero | `AwayFromZero | `Up | `Down | `ToEven ]
  ]

val round : ?direction:direction -> t -> t
(** Round a number, by default to the to the closest [int] with halves rounded [#Up] (towards positive infinity).

    Other rounding strategies are available by using the optional [~direction] labelelled.

    {2 Examples}

    {[
      Float.round(1.2) == 1.0
      Float.round(1.5) == 2.0
      Float.round(1.8) == 2.0
      Float.round(-1.2) == -1.0
      Float.round(-1.5) == -1.0
      Float.round(-1.8) == -2.0
   ]}

    {3 Towards zero}

    {[
      Float.round(1.2, ~direction=#Zero) == 1.0
      Float.round(1.5, ~direction=#Zero) == 1.0
      Float.round(1.8, ~direction=#Zero) == 1.0
      Float.round(-1.2, ~direction=#Zero) == -1.0
      Float.round(-1.5, ~direction=#Zero) == -1.0
      Float.round(-1.8, ~direction=#Zero) == -1.0
   ]}

    {3 Away from zero}

    {[
      Float.round(1.2, ~direction=#AwayFromZero) == 2.0
      Float.round(1.5, ~direction=#AwayFromZero) == 2.0
      Float.round(1.8, ~direction=#AwayFromZero) == 2.0
      Float.round(-1.2, ~direction=#AwayFromZero) == -2.0
      Float.round(-1.5, ~direction=#AwayFromZero) == -2.0
      Float.round(-1.8, ~direction=#AwayFromZero) == -2.0
   ]}

    {3 Towards infinity}

    This is also known as {!Float.ceiling}.

    {[
      Float.round(1.2, ~direction=#Up) == 2.0
      Float.round(1.5, ~direction=#Up) == 2.0
      Float.round(1.8, ~direction=#Up) == 2.0
      Float.round(-1.2, ~direction=#Up) == -1.0
      Float.round(-1.5, ~direction=#Up) == -1.0
      Float.round(-1.8, ~direction=#Up) == -1.0
   ]}

    {3 Towards negative infinity}

    This is also known as {!Float.floor}.

    {[
      Array.map(
      [-1.8, -1.5, -1.2, 1.2, 1.5, 1.8],
      ~f=Float.round(~direction=#Down),
      ) == [-2.0, -2.0, -2.0, 1.0, 1.0, 1.0]
   ]}

    {3 To the closest integer}

    Rounding a number [x] to the closest integer requires some tie-breaking for when the [fraction] part of [x] is exactly [0.5].

    {3 Halves rounded towards zero}

    {[
      Array.map(
      [-1.8, -1.5, -1.2, 1.2, 1.5, 1.8],
      ~f=Float.round(~direction=#Closest(#Zero)),
      ) == [-2.0, -1.0, -1.0, 1.0, 1.0, 2.0]
   ]}

    {3 Halves rounded away from zero}

    This method is often known as {b commercial rounding}.

    {[
      Array.map(
      [-1.8, -1.5, -1.2, 1.2, 1.5, 1.8],
      ~f=Float.round(~direction=#Closest(#AwayFromZero)),
      ) == [-2.0, -2.0, -1.0, 1.0, 2.0, 2.0]
   ]}

    {3 Halves rounded down}

    {[
      Array.map(
      [-1.8, -1.5, -1.2, 1.2, 1.5, 1.8],
      ~f=Float.round(~direction=#Closest(#Down)),
      ) == [-2.0, -2.0, -1.0, 1.0, 1.0, 2.0]
   ]}

    {3 Halves rounded up}

    This is the default.

    [Float.round(1.5)] is the same as [Float.round(1.5, ~direction=#Closest(#Up))]

    {3 Halves rounded towards the closest even number}

    {[
      Float.round(-1.5, ~direction=#Closest(#ToEven)) == -2.0
      Float.round(-2.5, ~direction=#Closest(#ToEven)) == -2.0
   ]}
*)

val floor : t -> t
(** Floor function, equivalent to [Float.round(~direction=#Down)].

    {2 Examples}

    {[
      Float.floor(1.2) == 1.0
      Float.floor(1.5) == 1.0
      Float.floor(1.8) == 1.0
      Float.floor(-1.2) == -2.0
      Float.floor(-1.5) == -2.0
      Float.floor(-1.8) == -2.0
   ]}
*)

val ceiling : t -> t
(** Ceiling function, equivalent to [Float.round(~direction=#Up)].

    {2 Examples}

    {[      
      Float.ceiling(1.2) == 2.0
      Float.ceiling(1.5) == 2.0
      Float.ceiling(1.8) == 2.0
      Float.ceiling(-1.2) == -1.0
      Float.ceiling(-1.5) == -1.0
      Float.ceiling(-1.8) == -1.0
   ]}
*)

val truncate : t -> t
(** Ceiling function, equivalent to [Float.round(~direction=#Zero)].

    {2 Examples}

    {[      
      Float.truncate(1.0) == 1.
      Float.truncate(1.2) == 1.
      Float.truncate(1.5) == 1.
      Float.truncate(1.8) == 1.
      Float.truncate(-1.2) == -1.
      Float.truncate(-1.5) == -1.
      Float.truncate(-1.8) == -1.
   ]}
*)

(** {1 Convert} *)

val toInt : t -> int option
(** Converts a [float] to an {!Int} by {b ignoring the decimal portion}. See {!Float.truncate} for examples.

    Returns [None] when trying to round a [float] which can't be represented as an [int] such as {!Float.nan} or {!Float.infinity} or numbers which are too large or small.

    You probably want to use some form of {!Float.round} prior to using this function.

    {2 Examples}

    {[
      Float.toInt(1.6) == Some(1)
      Float.toInt(2.0) == Some(2))
      Float.toInt(5.683) == Some(5)
      Float.nan->Float.toInt == None
      Float.infinity->Float.toInt == None
      Float.round(1.6)->Float.toInt) = Some(2)
    ]}
*)

val toString : t -> string
<<<<<<< HEAD
(** Convert a [float] to a {!String}
    The behaviour of this function is platform specific
=======
(** Convert a [float] to a {!String}.

    Returns a string representation of the float in base 10.
>>>>>>> d2a96b03
*)

(** {1 Compare} *)

val equal : t -> t -> bool
(** Test two floats for equality. *)

val compare : t -> t -> int
(** Compare two floats. *)<|MERGE_RESOLUTION|>--- conflicted
+++ resolved
@@ -11,9 +11,9 @@
       -0.1234
       123_456.123_456
       6.022e23   // = (6.022 * 10^23)
-      6.022e+23  // = (6.022 * 10^23) 
-      1.602e-19  // = (1.602 * 10^-19) 
-      1e3        // = (1 * 10 ** 3) = 1000. 
+      6.022e+23  // = (6.022 * 10^23)
+      1.602e-19  // = (1.602 * 10^-19)
+      1e3        // = (1 * 10 ** 3) = 1000.
    ]}
 
     {b Historical Note: } The particular details of floats (e.g. [NaN]) are
@@ -68,19 +68,19 @@
 (** The smallest interval between two representable numbers. *)
 
 val largestValue : t
-(** The largest (furthest from zero) representable positive [float]. 
+(** The largest (furthest from zero) representable positive [float].
     Has a value of approximately [1.79E+308], or 1.7976931348623157 * 10^308.
     Values larger than [largestValue] are represented as Infinity.
 *)
 
 val smallestValue : t
 (** The smallest representable positive [float].
-    The closest to zero without actually being zero. 
+    The closest to zero without actually being zero.
     Has a value of approximately [5E-324], in browsers and in Node.js is 2^-1074
   *)
 
 val maximumSafeInteger : t
-(** Represents the maximum safe integer in JS. [Number]s in JS are represented as a 64-bit floating point  
+(** Represents the maximum safe integer in JS. [Number]s in JS are represented as a 64-bit floating point
     {{: https://en.wikipedia.org/wiki/IEEE_754 } IEEE 754 } numbers.
     [maximumSafeInteger] has a value of 2^53 - 1 === [9_007_199_254_740_991.0].
     Values larger cannot be represented exactly and cannot be correctly compared.
@@ -90,7 +90,7 @@
 *)
 
 val minimumSafeInteger : t
-(** Represents the minimum safe integer in JS. [Number]s in JS are represented as a 64-bit floating point  
+(** Represents the minimum safe integer in JS. [Number]s in JS are represented as a 64-bit floating point
     {{: https://en.wikipedia.org/wiki/IEEE_754 } IEEE 754 } numbers.
     [minimumSafeInteger] has a value of -2^53 - 1 === [-9_007_199_254_740_991.0].
     Values larger cannot be represented exactly and cannot be correctly compared.
@@ -115,12 +115,8 @@
 
 val fromString : string -> t option
 (** Convert a {!String} to a [float].
-<<<<<<< HEAD
     The behaviour of this function is platform specific.
-    Parses [nan] and [infinity] case-insensitive.
-=======
     Parses [Infinity] case-sensitive, [NaN] is case-insensitive.
->>>>>>> d2a96b03
 
     {2 Examples}
 
@@ -711,7 +707,7 @@
 
     {2 Examples}
 
-    {[      
+    {[
       Float.ceiling(1.2) == 2.0
       Float.ceiling(1.5) == 2.0
       Float.ceiling(1.8) == 2.0
@@ -726,7 +722,7 @@
 
     {2 Examples}
 
-    {[      
+    {[
       Float.truncate(1.0) == 1.
       Float.truncate(1.2) == 1.
       Float.truncate(1.5) == 1.
@@ -759,14 +755,10 @@
 *)
 
 val toString : t -> string
-<<<<<<< HEAD
 (** Convert a [float] to a {!String}
     The behaviour of this function is platform specific
-=======
-(** Convert a [float] to a {!String}.
 
     Returns a string representation of the float in base 10.
->>>>>>> d2a96b03
 *)
 
 (** {1 Compare} *)
