--- conflicted
+++ resolved
@@ -234,10 +234,6 @@
   in
   reverse result ;
   result
-<<<<<<< HEAD
-
-=======
->>>>>>> d2a96b03
 
 
 let sort a ~compare = Array.sort compare a
@@ -278,7 +274,7 @@
     loop 0
 
 
-let compare a b ~f:compare =
+let compare a b compare =
   match TableclothInt.compare (length a) (length b) with
   | 0 ->
       if length a == 0
