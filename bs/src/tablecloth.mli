--- conflicted
+++ resolved
@@ -2303,21 +2303,6 @@
     -> 'v1 t
     -> 'v2 t
     -> 'v3 t
-end
-<<<<<<< HEAD
-
-module Regex : sig
-  type t = Js.Re.t
-
-  type result = Js.Re.result
-
-  val regex : string -> t
-
-  val contains : re:t -> string -> bool
-
-  val replace : re:t -> repl:string -> string -> string
-
-  val matches : re:t -> string -> result option
 end
 
 module Never : sig
@@ -2370,6 +2355,4 @@
   val onError : ('x, 'a) t -> f:('x -> ('y, 'a) t) -> ('y, 'a) t
 
   val mapError : ('x, 'a) t -> f:('x -> 'y) -> ('y, 'a) t
-end
-=======
->>>>>>> e71e7037
+end